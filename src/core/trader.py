from src.config.settings import TradingConfig, FLIP_THRESHOLD, settings
from src.core.exchange_client import ExchangeClient
from src.core.order_tracker import OrderTracker, OrderThrottler
from src.strategies.risk_manager import AdvancedRiskManager, RiskState
import logging
import asyncio
import numpy as np
from datetime import datetime
import time
import math
from src.utils.helpers import send_pushplus_message, format_trade_message
import json
import os
from src.services.monitor import TradingMonitor
# S1策略已移除: from src.strategies.position_controller_s1 import PositionControllerS1

# AI策略导入 (优雅降级)
try:
    from src.strategies.ai_strategy import AITradingStrategy
    AI_STRATEGY_AVAILABLE = True
except ImportError:
    AI_STRATEGY_AVAILABLE = False
    logging.warning("AI策略模块未安装或导入失败，AI辅助功能禁用")


class GridTrader:
    def __init__(self, exchange, config, symbol: str, global_allocator=None):
        """
        初始化网格交易器

        Args:
            exchange: 交易所实例
            config: 配置对象
            symbol: 交易对符号
            global_allocator: 全局资金分配器（可选）
        """
        self.exchange = exchange
        self.config = config
        self.symbol = symbol  # 使用传入的symbol参数

        # 🆕 保存全局资金分配器引用
        self.global_allocator = global_allocator
        if not self.global_allocator:
            logging.getLogger(self.__class__.__name__).warning(
                f"[{symbol}] 未使用全局资金分配器，多交易对可能存在资金竞争"
            )

        # 解析并存储基础和计价货币
        try:
            self.base_asset, self.quote_asset = self.symbol.split('/')
        except ValueError:
            raise ValueError(f"交易对格式不正确: {self.symbol}。应为 'BASE/QUOTE' 格式。")

        # 从结构化配置中获取交易对特定的初始值
        symbol_params = settings.INITIAL_PARAMS_JSON.get(self.symbol, {})

        # 优先使用交易对特定配置，否则使用全局默认值
        self.base_price = symbol_params.get('initial_base_price', 0.0)  # 默认为0，让initialize逻辑处理
        self.grid_size = symbol_params.get('initial_grid', settings.INITIAL_GRID)
        self.initialized = False
        self.highest = None
        self.lowest = None
        self.current_price = None
        self.active_orders = {'buy': None, 'sell': None}
        self.order_tracker = OrderTracker()
        self.risk_manager = AdvancedRiskManager(self)
        self.total_assets = 0
        self.last_trade_time = None
        self.last_trade_price = None
        self.price_history = []
        self.last_grid_adjust_time = time.time()
        self.start_time = time.time()

        # EWMA波动率状态变量
        self.ewma_volatility = None  # EWMA波动率
        self.last_price = None  # 上一次价格，用于计算收益率
        self.ewma_initialized = False  # EWMA是否已初始化

        # 日志也带上交易对标识
        self.logger = logging.getLogger(f"{self.__class__.__name__}[{self.symbol}]")

        self.symbol_info = None
        self.amount_precision = None  # 数量精度
        self.price_precision = None   # 价格精度
        self.monitored_orders = []
        self.pending_orders = {}
        self.order_timestamps = {}
        self.throttler = OrderThrottler(limit=10, interval=60)
        self.last_price_check = 0  # 新增价格检查时间戳
        self.ORDER_TIMEOUT = 10  # 订单超时时间（秒）
        self.MIN_TRADE_INTERVAL = 30  # 两次交易之间的最小间隔（秒）
        self.grid_params = {
            'base_size': 2.0,  # 基础网格大小
            'min_size': 1.0,  # 最小网格
            'max_size': 4.0,  # 最大网格
            'adjust_step': 0.2  # 调整步长
        }
        self.volatility_window = 24  # 波动率计算周期（小时）
        self.monitor = TradingMonitor(self)  # 初始化monitor
        self.balance_check_interval = 60  # 每60秒检查一次余额
        self.last_balance_check = 0
        self.funding_balance_cache = {
            'timestamp': 0,
            'data': {}
        }
        self.funding_cache_ttl = 60  # 理财余额缓存60秒
        # S1策略已移除: self.position_controller_s1 = PositionControllerS1(self)

        # 独立的监测状态变量，避免买入和卖出监测相互干扰
        self.is_monitoring_buy = False   # 是否在监测买入机会
        self.is_monitoring_sell = False  # 是否在监测卖出机会

        # 【新增】波动率平滑化相关变量
        self.volatility_history = []  # 用于存储最近的波动率值
        self.volatility_smoothing_window = 3  # 平滑窗口大小，取最近3次的平均值

        # 状态持久化相关 - 状态文件名与交易对挂钩
        state_filename = f"trader_state_{self.symbol.replace('/', '_')}.json"
        self.state_file_path = os.path.join(os.path.dirname(__file__), 'data', state_filename)

        # AI策略初始化 (如果启用)
        self.ai_strategy = None
        if settings.AI_ENABLED and AI_STRATEGY_AVAILABLE:
            try:
                self.ai_strategy = AITradingStrategy(self)
                self.logger.info("AI辅助策略已启用")
            except Exception as e:
                self.logger.error(f"AI策略初始化失败: {e}", exc_info=True)
                self.ai_strategy = None
        elif settings.AI_ENABLED and not AI_STRATEGY_AVAILABLE:
            self.logger.warning("AI_ENABLED=true 但AI策略模块不可用")

        # AI策略相关状态变量
        self.last_volatility = 0  # 用于AI策略

<<<<<<< HEAD
        # 🆕 止损相关状态变量
        self.max_profit = 0.0  # 历史最高盈利（USDT）
        self.stop_loss_triggered = False  # 止损是否已触发
        self.stop_loss_price = None  # 止损价格缓存
=======
        # 资金锁：防止并发交易的资金竞态条件
        self._balance_lock = asyncio.Lock()
>>>>>>> 8dee975d

    def _save_state(self):
        """【重构后】以原子方式安全地保存当前核心策略状态到文件"""
        state = {
            'base_price': self.base_price,
            'grid_size': self.grid_size,
            'highest': self.highest,
            'lowest': self.lowest,
            'last_grid_adjust_time': self.last_grid_adjust_time,
            'last_trade_time': self.last_trade_time,
            'last_trade_price': self.last_trade_price,
            'timestamp': time.time(),
            # EWMA波动率状态
            'ewma_volatility': self.ewma_volatility,
            'last_price': self.last_price,
            'ewma_initialized': self.ewma_initialized,
            # 独立监测状态
            'is_monitoring_buy': self.is_monitoring_buy,
            'is_monitoring_sell': self.is_monitoring_sell,
            # 波动率平滑相关
            'volatility_history': self.volatility_history,
            # 🆕 止损状态
            'max_profit': self.max_profit,
            'stop_loss_triggered': self.stop_loss_triggered
        }

        temp_file_path = self.state_file_path + ".tmp"

        try:
            # 确保目录存在
            os.makedirs(os.path.dirname(self.state_file_path), exist_ok=True)

            # 1. 写入临时文件
            with open(temp_file_path, 'w', encoding='utf-8') as f:
                json.dump(state, f, indent=2, ensure_ascii=False)

            # 2. 原子性地重命名临时文件为正式文件
            os.rename(temp_file_path, self.state_file_path)

            self.logger.info(f"核心状态已安全保存。基准价: {self.base_price:.2f}, 网格: {self.grid_size:.2f}%")

        except Exception as e:
            self.logger.error(f"保存核心状态失败: {e}")

        finally:
            # 3. 确保临时文件在任何情况下都被删除
            if os.path.exists(temp_file_path):
                try:
                    os.remove(temp_file_path)
                except OSError as e:
                    self.logger.error(f"删除临时状态文件失败: {e}")

    def _load_state(self):
        """从文件加载核心策略状态"""
        if not os.path.exists(self.state_file_path):
            self.logger.info("未找到状态文件，将使用默认配置启动。")
            return

        try:
            with open(self.state_file_path, 'r', encoding='utf-8') as f:
                state = json.load(f)

            # 加载并验证状态值
            saved_base_price = state.get('base_price')
            if saved_base_price and saved_base_price > 0:
                self.base_price = float(saved_base_price)

            saved_grid_size = state.get('grid_size')
            if saved_grid_size and saved_grid_size > 0:
                self.grid_size = float(saved_grid_size)

            self.highest = state.get('highest')  # 可以是 None
            self.lowest = state.get('lowest')    # 可以是 None

            saved_last_grid_adjust_time = state.get('last_grid_adjust_time')
            if saved_last_grid_adjust_time:
                self.last_grid_adjust_time = float(saved_last_grid_adjust_time)

            saved_last_trade_time = state.get('last_trade_time')
            if saved_last_trade_time:
                self.last_trade_time = float(saved_last_trade_time)

            saved_last_trade_price = state.get('last_trade_price')
            if saved_last_trade_price:
                self.last_trade_price = float(saved_last_trade_price)

            # 加载EWMA波动率状态
            saved_ewma_volatility = state.get('ewma_volatility')
            if saved_ewma_volatility is not None:
                self.ewma_volatility = float(saved_ewma_volatility)

            saved_last_price = state.get('last_price')
            if saved_last_price is not None:
                self.last_price = float(saved_last_price)

            saved_ewma_initialized = state.get('ewma_initialized')
            if saved_ewma_initialized is not None:
                self.ewma_initialized = bool(saved_ewma_initialized)

            # 加载独立监测状态
            saved_is_monitoring_buy = state.get('is_monitoring_buy')
            if saved_is_monitoring_buy is not None:
                self.is_monitoring_buy = bool(saved_is_monitoring_buy)

            saved_is_monitoring_sell = state.get('is_monitoring_sell')
            if saved_is_monitoring_sell is not None:
                self.is_monitoring_sell = bool(saved_is_monitoring_sell)

            # 加载波动率历史记录
            saved_volatility_history = state.get('volatility_history')
            if saved_volatility_history is not None and isinstance(saved_volatility_history, list):
                self.volatility_history = saved_volatility_history

            # 🆕 加载止损状态
            saved_max_profit = state.get('max_profit')
            if saved_max_profit is not None:
                self.max_profit = float(saved_max_profit)

            saved_stop_loss_triggered = state.get('stop_loss_triggered')
            if saved_stop_loss_triggered is not None:
                self.stop_loss_triggered = bool(saved_stop_loss_triggered)

            self.logger.info(
                f"成功从文件加载状态。基准价: {self.base_price:.2f}, 网格: {self.grid_size:.2f}%, "
                f"EWMA已初始化: {self.ewma_initialized}, 监测状态: 买入={self.is_monitoring_buy}, 卖出={self.is_monitoring_sell}, "
                f"波动率历史记录数: {len(self.volatility_history)}, "
                f"最高盈利: {self.max_profit:.2f}, 止损已触发: {self.stop_loss_triggered}"
            )
        except Exception as e:
            self.logger.error(f"加载核心状态失败，将使用默认值: {e}")

    async def initialize(self):
        if self.initialized:
            return

        # 首先加载保存的状态
        self._load_state()

        self.logger.info("正在加载市场数据...")
        try:
            # 确保市场数据加载成功
            retry_count = 0
            while not self.exchange.markets_loaded and retry_count < 3:
                try:
                    await self.exchange.load_markets()
                    await asyncio.sleep(1)
                except Exception as e:
                    self.logger.warning(f"加载市场数据失败: {str(e)}")
                    retry_count += 1
                    if retry_count >= 3:
                        raise
                    await asyncio.sleep(2)

            # 检查现货账户资金并划转
            await self._check_and_transfer_initial_funds()

            self.symbol_info = self.exchange.exchange.market(self.symbol)

            # 从市场信息中获取精度
            if self.symbol_info and 'precision' in self.symbol_info:
                try:
                    amount_precision = self.symbol_info['precision'].get('amount')
                    price_precision = self.symbol_info['precision'].get('price')

                    self.amount_precision = int(float(amount_precision)) if amount_precision is not None else None
                    self.price_precision = int(float(price_precision)) if price_precision is not None else None
                    self.logger.info(f"交易对精度: 数量 {self.amount_precision}, 价格 {self.price_precision}")
                except (ValueError, TypeError) as e:
                    self.logger.warning(f"精度转换失败: amount={amount_precision}, price={price_precision}, error={e}")
                    self.logger.warning("使用默认精度: 数量 6, 价格 2")
                    self.amount_precision = 6
                    self.price_precision = 2
            else:
                self.logger.warning("无法获取交易对精度信息，将使用默认值")
                # 使用动态默认精度，而不是硬编码BNB/USDT精度
                self.amount_precision = 6  # 通用默认精度
                self.price_precision = 2   # 通用默认精度

            # 设置基准价：优先使用加载的状态，然后是交易对特定配置，最后是实时价格
            if self.base_price is None or self.base_price == 0:
                # self.base_price 在 __init__ 中已经从 INITIAL_PARAMS_JSON 加载
                # 如果它仍然是0，说明配置中没指定，此时才获取实时价格
                self.logger.info(f"交易对 {self.symbol} 未在INITIAL_PARAMS_JSON中指定初始基准价")
                self.base_price = await self._get_latest_price()
                self.logger.info(f"使用实时价格作为基准价: {self.base_price}")
            else:
                self.logger.info(f"使用配置的基准价: {self.base_price}")

            if self.base_price is None:
                raise ValueError("无法获取当前价格")

            self.logger.info(f"初始化完成 | 交易对: {self.symbol} | 基准价: {self.base_price}")

            # 发送启动通知
            threshold = FLIP_THRESHOLD(self.grid_size)  # 计算实际阈值
            send_pushplus_message(
                f"网格交易启动成功\n"
                f"交易对: {self.symbol}\n"
                f"基准价: {self.base_price} {self.quote_asset}\n"
                f"网格大小: {self.grid_size}%\n"
                f"触发阈值: {threshold * 100}% (网格大小的1/5)"
            )

            # 添加市场价对比
            market_price = await self._get_latest_price()
            price_diff = (market_price - self.base_price) / self.base_price * 100
            self.logger.info(
                f"市场当前价: {market_price:.4f} | "
                f"价差: {price_diff:+.2f}%"
            )

            # 启动时合并最近成交，不覆盖本地历史
            await self._sync_recent_trades(limit=50)
            self.initialized = True
        except Exception as e:
            self.initialized = False
            self.logger.error(f"初始化失败: {str(e)}")
            # 发送错误通知
            send_pushplus_message(
                f"网格交易启动失败\n"
                f"错误信息: {str(e)}",
                "错误通知"
            )
            raise

    async def _get_latest_price(self):
        try:
            ticker = await self.exchange.fetch_ticker(self.symbol)
            if ticker and 'last' in ticker:
                return ticker['last']
            self.logger.error("获取价格失败: 返回数据格式不正确")
            return self.base_price
        except Exception as e:
            self.logger.error(f"获取最新价格失败: {str(e)}")
            return self.base_price

    def update_config(self):
        """
        热重载配置参数（阶段4优化）

        支持动态更新的参数：
        - INITIAL_GRID: 初始网格大小
        - MIN_TRADE_AMOUNT: 最小交易金额
        - MAX_POSITION_RATIO: 最大仓位比例
        - MIN_POSITION_RATIO: 最小仓位比例

        注意：
        - 不更新 BINANCE_API_KEY/SECRET（需要重启）
        - 不更新 SYMBOLS（需要重启）
        - 不更新交易对特定的 initial_base_price（避免破坏策略连续性）
        """
        try:
            self.logger.info(f"开始更新配置: {self.symbol}")

            # 1. 重新创建 TradingConfig 实例（会自动从 settings 读取最新配置）
            from src.config.settings import TradingConfig, settings, SYMBOLS_LIST
            new_config = TradingConfig()

            # 2. 更新网格大小（如果配置了交易对特定值，则使用；否则使用全局默认值）
            symbol_params = settings.INITIAL_PARAMS_JSON.get(self.symbol, {})
            new_grid_size = symbol_params.get('initial_grid', settings.INITIAL_GRID)

            if new_grid_size != self.grid_size:
                self.logger.info(f"网格大小更新: {self.grid_size}% → {new_grid_size}%")
                self.grid_size = new_grid_size

            # 3. 更新风控参数
            if new_config.RISK_PARAMS['position_limit'] != self.config.RISK_PARAMS['position_limit']:
                self.logger.info(
                    f"仓位限制更新: {self.config.RISK_PARAMS['position_limit']} → "
                    f"{new_config.RISK_PARAMS['position_limit']}"
                )

            # 4. 更新网格参数
            if new_config.GRID_PARAMS != self.config.GRID_PARAMS:
                self.logger.info(f"网格参数已更新")
                self.logger.debug(f"旧参数: {self.config.GRID_PARAMS}")
                self.logger.debug(f"新参数: {new_config.GRID_PARAMS}")

            # 5. 替换 config 对象
            self.config = new_config

            # 6. 通知风险管理器重新评估
            if self.risk_manager:
                self.risk_manager.config = new_config

            self.logger.info(f"✅ 配置更新完成: {self.symbol}")

        except Exception as e:
            self.logger.error(f"配置更新失败: {e}", exc_info=True)

    def _get_upper_band(self):
        return self.base_price * (1 + self.grid_size / 100)

    def _get_lower_band(self):
        return self.base_price * (1 - self.grid_size / 100)

    def _reset_extremes(self):
        """
        清空上一轮监测记录的最高价 / 最低价，防止残留值
        引发虚假“反弹/回撤”判定
        """
        if self.highest is not None or self.lowest is not None:
            self.logger.debug(
                f"复位 high/low 变量 | highest={self.highest} lowest={self.lowest}"
            )
        self.highest = None
        self.lowest = None

    async def _sync_recent_trades(self, limit: int = 50):
        """
        启动同步：
        1) 把交易所最近 N 条 fill 聚合为整单；
        2) cost < MIN_TRADE_AMOUNT 的跳过；
        3) 用聚合结果覆盖本地同 id 旧记录，然后保存。
        """
        try:
            latest_fills = await self.exchange.fetch_my_trades(self.symbol, limit=limit)
            if not latest_fills:
                self.logger.info("启动同步：未获取到任何成交记录")
                return

            # ---------- 聚合 ----------
            aggregated: dict[str, dict] = {}
            for tr in latest_fills:
                oid = tr.get('order') or tr.get('orderId')
                if not oid:  # 无 orderId 的利息 / 返佣跳过
                    continue
                price = float(tr.get('price', 0))
                amount = float(tr.get('amount', 0))
                cost = float(tr.get('cost') or price * amount)

                entry = aggregated.setdefault(
                    oid,
                    {'timestamp': tr['timestamp'] / 1000,
                     'side': tr['side'],
                     'amount': 0.0,
                     'cost': 0.0}
                )
                entry['amount'] += amount
                entry['cost'] += cost
                entry['timestamp'] = min(entry['timestamp'], tr['timestamp'] / 1000)

            # ---------- 本地字典 ----------
            local = {t['order_id']: t for t in self.order_tracker.trade_history}

            # ---------- 覆盖写入 ----------
            for oid, info in aggregated.items():
                avg_price = info['cost'] / info['amount']
                local[oid] = {  # 直接覆盖或新增
                    'timestamp': info['timestamp'],
                    'side': info['side'],
                    'price': avg_price,
                    'amount': info['amount'],
                    'order_id': oid,
                    'profit': 0
                }

            # ---------- 保存 ----------
            merged = sorted(local.values(), key=lambda x: x['timestamp'])
            self.order_tracker.trade_history = merged
            self.order_tracker.save_trade_history()
            self.logger.info(f"启动同步：本地历史共 {len(merged)} 条记录")

        except Exception as e:
            self.logger.error(f"同步最近成交失败: {e}")

    async def _check_buy_signal(self):
        current_price = self.current_price
        initial_lower_band = self._get_lower_band()

        if current_price <= initial_lower_band:
            # --- START OF CORRECTION ---
            self.is_monitoring_buy = True

            old_lowest = self.lowest if self.lowest is not None else float('inf')

            # 正确的逻辑：self.lowest 只能减小，不能增加
            self.lowest = current_price if self.lowest is None else min(self.lowest, current_price)

            # 只有在最低价确实被刷新(降低)时，才打印日志
            if self.lowest < old_lowest:
                threshold = FLIP_THRESHOLD(self.grid_size)
                self.logger.info(
                    f"买入监测 | "
                    f"当前价: {current_price:.2f} | "
                    f"触发价: {initial_lower_band:.5f} | "
                    f"最低价: {self.lowest:.2f} (已更新) | "
                    f"反弹阈值: {threshold * 100:.2f}%"
                )
            # --- END OF CORRECTION ---

            # 触发买入的逻辑保持不变
            threshold = FLIP_THRESHOLD(self.grid_size)
            if self.lowest and current_price >= self.lowest * (1 + threshold):
                self.is_monitoring_buy = False # 准备交易，退出监测
                self.logger.info(
                    f"触发买入信号 | 当前价: {current_price:.2f} | 已反弹: {(current_price / self.lowest - 1) * 100:.2f}%")
                # 只返回价格条件是否满足，余额检查在execute_order中进行
                return True
        else:
            # 只有当价格回升，并且我们之前正处于"买入监测"状态时，才重置
            if self.is_monitoring_buy:
                self.logger.info(f"价格已回升至 {current_price:.2f}，高于下轨 {initial_lower_band:.2f}。重置买入监测状态。")
                self.is_monitoring_buy = False
                self._reset_extremes()

        return False

    async def _check_sell_signal(self):
        current_price = self.current_price
        initial_upper_band = self._get_upper_band()

        if current_price >= initial_upper_band:
            # --- START OF CORRECTION ---
            # 无论如何，先进入监测状态
            self.is_monitoring_sell = True

            # 使用一个临时变量来记录旧的最高价，方便对比
            old_highest = self.highest if self.highest is not None else 0.0

            # 正确的逻辑：self.highest 只能增加，不能减少
            self.highest = current_price if self.highest is None else max(self.highest, current_price)

            # 只有在最高价确实被刷新(提高)时，才打印日志
            if self.highest > old_highest:
                threshold = FLIP_THRESHOLD(self.grid_size)
                dynamic_trigger_price = self.highest * (1 - threshold)
                self.logger.info(
                    f"卖出监测 | "
                    f"当前价: {current_price:.2f} | "
                    f"触发价(动态): {dynamic_trigger_price:.5f} | "
                    f"最高价: {self.highest:.2f} (已更新)"
                )
            # --- END OF CORRECTION ---

            # 触发卖出的逻辑保持不变
            threshold = FLIP_THRESHOLD(self.grid_size)
            if self.highest and current_price <= self.highest * (1 - threshold):
                self.is_monitoring_sell = False  # 准备交易，退出监测
                self.logger.info(
                    f"触发卖出信号 | 当前价: {current_price:.2f} | 目标价: {self.highest * (1 - threshold):.5f} | 已下跌: {(1 - current_price / self.highest) * 100:.2f}%")
                # 只返回价格条件是否满足，余额检查在execute_order中进行
                return True
        else:
            # 只有当价格回落，并且我们之前正处于"卖出监测"状态时，才意味着本次机会结束，可以重置了
            if self.is_monitoring_sell:
                self.logger.info(f"价格已回落至 {current_price:.2f}，低于上轨 {initial_upper_band:.2f}。重置卖出监测状态。")
                self.is_monitoring_sell = False
                self._reset_extremes()

        return False

    async def _calculate_order_amount(self, order_type):
        """计算目标订单金额 (总资产的10%)\n"""
        try:
            current_time = time.time()

            # 使用缓存避免频繁计算和日志输出
            cache_key = f'order_amount_target'  # 使用不同的缓存键
            if hasattr(self, cache_key) and \
                    current_time - getattr(self, f'{cache_key}_time') < 60:  # 1分钟缓存
                return getattr(self, cache_key)

            total_assets = await self._get_pair_specific_assets_value()

            # 目标金额严格等于总资产的10%
            amount = total_assets * 0.1

            # 只在金额变化超过1%时记录日志
            # 使用 max(..., 0.01) 避免除以零错误
            if not hasattr(self, f'{cache_key}_last') or \
                    abs(amount - getattr(self, f'{cache_key}_last', 0)) / max(getattr(self, f'{cache_key}_last', 0.01),
                                                                              0.01) > 0.01:
                self.logger.info(
                    f"目标订单金额计算 | "
                    f"交易对相关资产: {total_assets:.2f} {self.quote_asset} | "
                    f"计算金额 (10%): {amount:.2f} {self.quote_asset}"
                )
                setattr(self, f'{cache_key}_last', amount)

            # 更新缓存
            setattr(self, cache_key, amount)
            setattr(self, f'{cache_key}_time', current_time)

            return amount

        except Exception as e:
            self.logger.error(f"计算目标订单金额失败: {str(e)}")
            # 返回一个合理的默认值或上次缓存值，避免返回0导致后续计算错误
            return getattr(self, cache_key, 0)  # 如果缓存存在则返回缓存，否则返回0

    async def get_available_balance(self, currency):
        balance = await self.exchange.fetch_balance({'type': 'spot'})
        return balance.get('free', {}).get(currency, 0) * settings.SAFETY_MARGIN

    async def _calculate_dynamic_interval_seconds(self):
        """根据波动率动态计算网格调整的时间间隔（秒）"""
        try:
            volatility = await self._calculate_volatility()
            if volatility is None:  # Handle case where volatility calculation failed
                raise ValueError("波动率计算失败")  # Volatility calculation failed

            interval_rules = TradingConfig.DYNAMIC_INTERVAL_PARAMS['volatility_to_interval_hours']
            default_interval_hours = TradingConfig.DYNAMIC_INTERVAL_PARAMS['default_interval_hours']

            matched_interval_hours = default_interval_hours  # Start with default

            for rule in interval_rules:
                vol_range = rule['range']
                # Check if volatility falls within the defined range [min, max)
                if vol_range[0] <= volatility < vol_range[1]:
                    matched_interval_hours = rule['interval_hours']
                    self.logger.debug(
                        f"动态间隔匹配: 波动率 {volatility:.4f} 在范围 {vol_range}, 间隔 {matched_interval_hours} 小时")  # Dynamic interval match
                    break  # Stop after first match

            interval_seconds = matched_interval_hours * 3600
            # Add a minimum interval safety check
            min_interval_seconds = 5 * 60  # Example: minimum 5 minutes
            final_interval_seconds = max(interval_seconds, min_interval_seconds)

            self.logger.debug(
                f"计算出的动态调整间隔: {final_interval_seconds:.0f} 秒 ({final_interval_seconds / 3600:.2f} 小时)")  # Calculated dynamic adjustment interval
            return final_interval_seconds

        except Exception as e:
            self.logger.error(
                f"计算动态调整间隔失败: {e}, 使用默认间隔。")  # Failed to calculate dynamic interval, using default.
            # Fallback to default interval from config
            default_interval_hours = TradingConfig.DYNAMIC_INTERVAL_PARAMS.get('default_interval_hours', 1.0)
            return default_interval_hours * 3600

    async def main_loop(self):
        consecutive_errors = 0
        max_consecutive_errors = 5

        while True:
            try:
                # ------------------------------------------------------------------
                # 阶段一：初始化与状态更新
                # ------------------------------------------------------------------
                if not self.initialized:
                    await self.initialize()

                # 获取最新的价格，这是后续所有决策的基础
                current_price = await self._get_latest_price()
                if not current_price:
                    await asyncio.sleep(5)
                    continue
                self.current_price = current_price

                # ========== 新增：获取本轮循环的统一账户快照 ==========
                spot_balance = await self.exchange.fetch_balance()
                funding_balance = await self.exchange.fetch_funding_balance()
                # ========== 新增结束 ==========

                # --- 核心理念：网格策略独立运行，AI策略全局洞察并行决策 ---

                # ------------------------------------------------------------------
                # 🆕 阶段零：止损检查 (最高优先级，优先于所有交易逻辑)
                # ------------------------------------------------------------------
                if settings.ENABLE_STOP_LOSS:
                    should_stop, reason = await self._check_stop_loss()

                    if should_stop:
                        await self._emergency_liquidate(reason)
                        # 止损后停止该交易对的运行
                        break

                # ------------------------------------------------------------------
                # 阶段二：周期性维护模块 (始终运行，保证机器人认知更新)
                # ------------------------------------------------------------------

                # 1. 检查是否需要调整网格大小 (包含波动率计算)
                dynamic_interval_seconds = await self._calculate_dynamic_interval_seconds()
                if time.time() - self.last_grid_adjust_time > dynamic_interval_seconds:
                    self.logger.info(
                        f"维护时间到达，准备更新波动率并调整网格 (间隔: {dynamic_interval_seconds / 3600:.2f} 小时).")
                    # adjust_grid_size 内部会调用 _calculate_volatility
                    await self.adjust_grid_size()
                    self.last_grid_adjust_time = time.time() # 更新时间戳

                # ------------------------------------------------------------------
                # 阶段三：网格交易决策模块 (根据风控和市场信号执行)
                # ------------------------------------------------------------------

                # 1. 【核心】首先获取唯一的风控许可
                risk_state = await self.risk_manager.check_position_limits(spot_balance, funding_balance)

                # 2. 定义标志位，确保一轮循环只做一次主网格交易
                trade_executed_this_loop = False

                # 3. 卖出逻辑：只有在风控允许的情况下，才去检查信号
                if risk_state != RiskState.ALLOW_BUY_ONLY:
                    sell_signal = await self._check_signal_with_retry(
                        lambda: self._check_sell_signal(), "卖出检测")
                    if sell_signal:
                        if await self.execute_order('sell'):
                            trade_executed_this_loop = True

                # 4. 买入逻辑：如果没卖出，且风控允许，才去检查买入信号
                if not trade_executed_this_loop and risk_state != RiskState.ALLOW_SELL_ONLY:
                    buy_signal = await self._check_signal_with_retry(
                        lambda: self._check_buy_signal(), "买入检测")
                    if buy_signal:
                        if await self.execute_order('buy'):
                            trade_executed_this_loop = True

                # ------------------------------------------------------------------
                # 阶段四：AI策略独立决策 (与网格策略并行，全局洞察)
                # ------------------------------------------------------------------
                # AI策略作为"大脑"，了解网格运行状态，独立做出趋势判断和建议
                # 与网格策略不冲突，可以同时执行

                if self.ai_strategy:
                    try:
                        # 检查是否应该触发AI分析
                        should_trigger, trigger_reason = await self.ai_strategy.should_trigger(current_price)

                        if should_trigger:
                            self.logger.info(f"🤖 触发AI分析 | 原因: {trigger_reason.value}")

                            # 执行AI分析并获取建议
                            # AI可以看到完整的网格状态、持仓情况、交易历史
                            suggestion = await self.ai_strategy.analyze_and_suggest(trigger_reason)

                            if suggestion and suggestion['confidence'] >= settings.AI_CONFIDENCE_THRESHOLD:
                                action = suggestion['action']
                                confidence = suggestion['confidence']
                                amount_pct = suggestion['suggested_amount_pct']

                                self.logger.info(
                                    f"🤖 AI建议 | 操作: {action} | "
                                    f"置信度: {confidence}% | "
                                    f"金额比例: {amount_pct}% | "
                                    f"理由: {suggestion['reason']}"
                                )

                                # AI策略独立执行，不受网格交易影响
                                if action == 'buy':
                                    # AI建议买入 - 检查风控许可后执行
                                    if risk_state != RiskState.ALLOW_SELL_ONLY:
                                        await self._execute_ai_trade('buy', amount_pct, suggestion)
                                    else:
                                        self.logger.warning("🤖 AI建议买入，但当前风控状态不允许")

                                elif action == 'sell':
                                    # AI建议卖出 - 检查风控许可后执行
                                    if risk_state != RiskState.ALLOW_BUY_ONLY:
                                        await self._execute_ai_trade('sell', amount_pct, suggestion)
                                    else:
                                        self.logger.warning("🤖 AI建议卖出，但当前风控状态不允许")

                                else:  # hold
                                    self.logger.info(f"🤖 AI建议持仓观望 | 理由: {suggestion.get('reason', 'N/A')}")
                            else:
                                if suggestion:
                                    self.logger.info(
                                        f"🤖 AI建议置信度不足 ({suggestion['confidence']}% < {settings.AI_CONFIDENCE_THRESHOLD}%)，不执行"
                                    )
                    except Exception as e:
                        self.logger.error(f"🤖 AI策略执行异常: {e}", exc_info=True)
                        # AI异常不影响网格策略继续运行

                # --- 逻辑执行完毕 ---

                # 循环成功，重置错误计数器
                consecutive_errors = 0
                await asyncio.sleep(5)  # 主循环的固定休眠时间

            except Exception as e:
                consecutive_errors += 1
                self.logger.error(f"主循环发生错误 (第{consecutive_errors}次连续失败): {e}", exc_info=True)

                if consecutive_errors >= max_consecutive_errors:
                    fatal_msg = (
                        f"交易对[{self.symbol}]连续失败 {max_consecutive_errors} 次，任务已自动停止！\n"
                        f"最后一次错误: {str(e)}"
                    )
                    self.logger.critical(fatal_msg)
                    try:
                        send_pushplus_message(fatal_msg, f"!!!系统致命错误 - {self.symbol}!!!")
                    except Exception as notify_error:
                        self.logger.error(f"发送紧急通知失败: {notify_error}")
                    break # 退出循环，结束此交易对的任务

                await asyncio.sleep(30) # 发生错误后等待30秒重试

    async def _check_signal_with_retry(self, check_func, check_name, max_retries=3, retry_delay=2):
        """带重试机制的信号检测函数
        
        Args:
            check_func: 要执行的检测函数 (_check_buy_signal 或 _check_sell_signal)
            check_name: 检测名称，用于日志
            max_retries: 最大重试次数
            retry_delay: 重试间隔（秒）
            
        Returns:
            bool: 检测结果
        """
        retries = 0
        while retries <= max_retries:
            try:
                return await check_func()
            except Exception as e:
                retries += 1
                if retries <= max_retries:
                    self.logger.warning(f"{check_name}出错，{retry_delay}秒后进行第{retries}次重试: {str(e)}")
                    await asyncio.sleep(retry_delay)
                else:
                    self.logger.error(f"{check_name}失败，达到最大重试次数({max_retries}次): {str(e)}")
                    return False
        return False

    async def _ensure_trading_funds(self):
        """确保现货账户有足够的交易资金"""
        try:
            balance = await self.exchange.fetch_balance()
            current_price = self.current_price

            # 计算所需资金
            required_quote = settings.MIN_TRADE_AMOUNT * 2  # 保持两倍最小交易额
            required_base = required_quote / current_price

            # 获取现货余额
            spot_quote = float(balance['free'].get(self.quote_asset, 0))
            spot_base = float(balance['free'].get(self.base_asset, 0))

            # 一次性检查和赎回所需资金
            transfers = []
            if spot_quote < required_quote:
                transfers.append({
                    'asset': self.quote_asset,
                    'amount': required_quote - spot_quote
                })
            if spot_base < required_base:
                transfers.append({
                    'asset': self.base_asset,
                    'amount': required_base - spot_base
                })

            # 如果需要赎回，一次性执行所有赎回操作
            if transfers:
                self.logger.info("开始资金赎回操作...")
                for transfer in transfers:
                    self.logger.info(f"从理财赎回 {transfer['amount']:.8f} {transfer['asset']}")
                    await self.exchange.transfer_to_spot(transfer['asset'], transfer['amount'])
                self.logger.info("资金赎回完成")
                # 等待资金到账
                await asyncio.sleep(2)
        except Exception as e:
            self.logger.error(f"资金检查和划转失败: {str(e)}")

    async def emergency_stop(self):
        try:
            open_orders = await self.exchange.fetch_open_orders(self.symbol)
            for order in open_orders:
                await self.exchange.cancel_order(order['id'])
            send_pushplus_message("程序紧急停止", "系统通知")
            self.logger.critical("所有交易已停止，进入复盘程序")
        except Exception as e:
            self.logger.error(f"紧急停止失败: {str(e)}")
            send_pushplus_message(f"程序异常停止: {str(e)}", "错误通知")
        finally:
            await self.exchange.close()
            exit()



    async def _handle_filled_order(
            self,
            order_dict: dict,
            side: str,
            retry_count: int,
            max_retries: int
    ):
        """
        对已成交订单进行统一后续处理：更新基准价、复位 high/low、
        记录交易、推送通知、资金转移。
        """
        order_price = float(order_dict['price'])
        order_amount = float(order_dict['filled'])
        order_id = order_dict['id']

        # 1) 更新基准价并复位最高/最低
        self.base_price = order_price
        self._reset_extremes()

        # 2) 清除活跃订单
        self.active_orders[side] = None

        # 3) 记录交易
        trade_info = {
            'timestamp': time.time(),
            'side': side,
            'price': order_price,
            'amount': order_amount,
            'order_id': order_id
        }
        self.order_tracker.add_trade(trade_info)

        # 4) 更新时间戳 / 总资产
        self.last_trade_time = time.time()
        self.last_trade_price = order_price
        await self._update_total_assets()
        self.logger.info(f"基准价已更新: {self.base_price}")

        # 保存状态
        self._save_state()

        # 🆕 步骤2: 记录交易到全局分配器
        if self.global_allocator:
            amount_usdt = order_price * order_amount
            await self.global_allocator.record_trade(
                symbol=self.symbol,
                amount=amount_usdt,
                side=side
            )
            self.logger.debug(
                f"已记录交易到全局分配器 | {side} {amount_usdt:.2f} USDT"
            )

        # 5) 推送通知
        msg = format_trade_message(
            side='buy' if side == 'buy' else 'sell',
            symbol=self.symbol,
            price=order_price,
            amount=order_amount,
            total=order_price * order_amount,
            grid_size=self.grid_size,
            base_asset=self.base_asset,
            quote_asset=self.quote_asset,
            retry_count=(retry_count + 1, max_retries)
        )
        send_pushplus_message(msg, "交易成功通知")

        # 6) 将多余资金转入理财 (如果功能开启)
        if settings.ENABLE_SAVINGS_FUNCTION:
            await self._transfer_excess_funds()
        else:
            self.logger.info("理财功能已禁用，跳过资金转移。")

        return order_dict

    async def execute_order(self, side):
        """执行订单，带重试机制"""
        max_retries = 10  # 最大重试次数
        retry_count = 0
        check_interval = 3  # 下单后等待检查时间（秒）

        while retry_count < max_retries:
            try:
                # 获取最新订单簿数据
                order_book = await self.exchange.fetch_order_book(self.symbol, limit=5)
                if not order_book or not order_book.get('asks') or not order_book.get('bids'):
                    self.logger.error("获取订单簿数据失败或数据不完整")
                    retry_count += 1
                    await asyncio.sleep(3)
                    continue

                # 使用买1/卖1价格
                if side == 'buy':
                    order_price = order_book['asks'][0][0]  # 卖1价买入
                else:
                    order_price = order_book['bids'][0][0]  # 买1价卖出

                # 计算交易数量
                amount_quote = await self._calculate_order_amount(side)
                amount = self._adjust_amount_precision(amount_quote / order_price)

                # 调整价格精度
                order_price = self._adjust_price_precision(order_price)

                # 🆕 步骤1: 全局资金分配检查（仅对买入检查）
                if side == 'buy' and self.global_allocator:
                    allowed, reason = await self.global_allocator.check_trade_allowed(
                        symbol=self.symbol,
                        required_amount=amount_quote,
                        side='buy'
                    )

                    if not allowed:
                        self.logger.warning(
                            f"全局资金分配器拒绝交易 | "
                            f"{side} {self.symbol} | "
                            f"金额: {amount_quote:.2f} {self.quote_asset} | "
                            f"原因: {reason}"
                        )
                        return False

                # 检查余额是否足够 - 需要获取最新的余额信息
                spot_balance = await self.exchange.fetch_balance({'type': 'spot'})
                funding_balance = await self.exchange.fetch_funding_balance()

                if not await self._ensure_balance_for_trade(side, spot_balance, funding_balance):
                    self.logger.warning(f"{side}余额不足，第 {retry_count + 1} 次尝试中止")
                    return False

                # 为了日志记录，将字符串类型的 amount 临时转为浮点数
                log_display_amount = float(amount)
                self.logger.info(
                    f"尝试第 {retry_count + 1}/{max_retries} 次 {side} 单 | "
                    f"价格: {order_price} | "
                    f"金额: {amount_quote:.2f} {self.quote_asset} | "
                    f"数量: {log_display_amount:.8f} {self.base_asset}"
                )

                # 创建订单
                order = await self.exchange.create_order(
                    self.symbol,
                    'limit',
                    side,
                    amount,
                    order_price
                )

                # 更新活跃订单状态
                order_id = order['id']
                self.active_orders[side] = order_id
                self.order_tracker.add_order(order)

                # 等待指定时间后检查订单状态
                self.logger.info(f"订单已提交，等待 {check_interval} 秒后检查状态")
                await asyncio.sleep(check_interval)

                # 检查订单状态
                updated_order = await self.exchange.fetch_order(order_id, self.symbol)

                # 订单已成交
                if updated_order['status'] == 'closed':
                    self.logger.info(f"订单已成交 | ID: {order_id}")
                    return await self._handle_filled_order(
                        updated_order, side, retry_count, max_retries
                    )

                # 如果订单未成交，取消订单并重试
                self.logger.warning(f"订单未成交，尝试取消 | ID: {order_id} | 状态: {updated_order['status']}")
                try:
                    await self.exchange.cancel_order(order_id, self.symbol)
                    self.logger.info(f"订单已取消，准备重试 | ID: {order_id}")
                except Exception as e:
                    # 如果取消订单时出错，检查是否已成交
                    self.logger.warning(f"取消订单时出错: {str(e)}，再次检查订单状态")
                    try:
                        check_order = await self.exchange.fetch_order(order_id, self.symbol)
                        if check_order['status'] == 'closed':
                            self.logger.info(f"订单已经成交 | ID: {order_id}")
                            return await self._handle_filled_order(
                                check_order, side, retry_count, max_retries
                            )

                    except Exception as check_e:
                        self.logger.error(f"检查订单状态失败: {str(check_e)}")

                # 清除活跃订单状态
                self.active_orders[side] = None

                # 增加重试计数
                retry_count += 1

                # 如果还有重试次数，等待一秒后继续
                if retry_count < max_retries:
                    self.logger.info(f"等待1秒后进行第 {retry_count + 1} 次尝试")
                    await asyncio.sleep(1)

            except Exception as e:
                self.logger.error(f"执行{side}单失败: {str(e)}")

                # 尝试清理可能存在的订单
                if 'order_id' in locals() and self.active_orders.get(side) == order_id:
                    try:
                        await self.exchange.cancel_order(order_id, self.symbol)
                        self.logger.info(f"已取消错误订单 | ID: {order_id}")
                    except Exception as cancel_e:
                        self.logger.error(f"取消错误订单失败: {str(cancel_e)}")
                    finally:
                        self.active_orders[side] = None

                # 增加重试计数
                retry_count += 1

                # 如果是关键错误，停止重试
                if "资金不足" in str(e) or "Insufficient" in str(e):
                    self.logger.error("资金不足，停止重试")
                    # 发送错误通知
                    error_message = f"""❌ 交易失败
━━━━━━━━━━━━━━━━━━━━
🔍 类型: {side} 失败
📊 交易对: {self.symbol}
⚠️ 错误: 资金不足
"""
                    send_pushplus_message(error_message, "交易错误通知")
                    return False

                # 如果还有重试次数，稍等后继续
                if retry_count < max_retries:
                    self.logger.info(f"等待2秒后进行第 {retry_count + 1} 次尝试")
                    await asyncio.sleep(2)

        # 达到最大重试次数后仍未成功
        if retry_count >= max_retries:
            self.logger.error(f"{side}单执行失败，达到最大重试次数: {max_retries}")
            error_message = f"""❌ 交易失败
━━━━━━━━━━━━━━━━━━━━
🔍 类型: {side} 失败
📊 交易对: {self.symbol}
⚠️ 错误: 达到最大重试次数 {max_retries} 次
"""
            send_pushplus_message(error_message, "交易错误通知")

        return False

    async def _wait_for_balance(self, side, amount, price):
        """等待直到有足够的余额可用"""
        max_attempts = 10
        for i in range(max_attempts):
            balance = await self.exchange.fetch_balance()
            if side == 'buy':
                required = amount * price
                available = float(balance['free'].get(self.quote_asset, 0))
                if available >= required:
                    return True
            else:
                available = float(balance['free'].get(self.base_asset, 0))
                if available >= amount:
                    return True

            self.logger.info(f"等待资金到账 ({i + 1}/{max_attempts})...")
            await asyncio.sleep(1)

        raise Exception("等待资金到账超时")

    async def _adjust_grid_after_trade(self):
        """根据市场波动动态调整网格大小"""
        trade_count = self.order_tracker.trade_count
        if trade_count % TradingConfig.GRID_PARAMS.get('adjust_interval', 5) == 0:
            volatility = await self._calculate_volatility()

            # 根据波动率调整
            high_threshold = TradingConfig.GRID_PARAMS.get('volatility_threshold', {}).get('high', 0.3)
            if volatility > high_threshold:
                new_size = min(
                    self.grid_size * 1.1,  # 扩大10%
                    TradingConfig.GRID_PARAMS['max']
                )
                action = "扩大"
            else:
                new_size = max(
                    self.grid_size * 0.9,  # 缩小10%
                    TradingConfig.GRID_PARAMS['min']
                )
                action = "缩小"

            # 建议改进：添加趋势判断
            price_trend = self._get_price_trend()  # 获取价格趋势（1小时）
            if price_trend > 0:  # 上涨趋势
                new_size *= 1.05  # 额外增加5%
            elif price_trend < 0:  # 下跌趋势
                new_size *= 0.95  # 额外减少5%

            self.grid_size = new_size
            self.logger.info(
                f"动态调整网格 | 操作: {action} | "
                f"波动率: {volatility:.2%} | "
                f"新尺寸: {self.grid_size:.2f}%"
            )

    def _log_order(self, order):
        """记录订单信息"""
        try:
            side = order['side']
            price = float(order['price'])
            amount = float(order['amount'])
            total = price * amount

            # 计算利润
            profit = 0
            if side == 'sell':
                # 卖出时计算利润 = 卖出价格 - 基准价格
                profit = (price - self.base_price) * amount
            elif side == 'buy':
                # 买入时利润为0
                profit = 0

            # 只在这里添加交易记录
            self.order_tracker.add_trade({
                'timestamp': time.time(),
                'side': side,
                'price': price,
                'amount': amount,
                'profit': profit,
                'order_id': order['id']
            })

            # 发送通知
            message = format_trade_message(
                side=side,
                symbol=self.symbol,
                price=price,
                amount=amount,
                total=total,
                grid_size=self.grid_size,
                base_asset=self.base_asset,
                quote_asset=self.quote_asset
            )
            send_pushplus_message(message, "交易执行通知")
        except Exception as e:
            self.logger.error(f"记录订单失败: {str(e)}")

    async def _reinitialize(self):
        """系统重新初始化"""
        try:
            # 关闭现有连接
            await self.exchange.close()

            # 重置关键状态
            self.exchange = ExchangeClient()
            self.order_tracker.reset()
            self.base_price = None
            self.highest = None
            self.lowest = None
            self.grid_size = TradingConfig.GRID_PARAMS.get('initial', settings.INITIAL_GRID)
            self.last_trade = 0
            self.initialized = False  # 确保重置初始化状态

            # 等待新的交易所客户端就绪
            await asyncio.sleep(2)

            self.logger.info("系统重新初始化完成")
        except Exception as e:
            self.logger.critical(f"重新初始化失败: {str(e)}")
            raise

    async def _check_and_cancel_timeout_orders(self):
        """检查并取消超时订单"""
        current_time = time.time()
        for order_id, timestamp in list(self.order_timestamps.items()):
            if current_time - timestamp > self.ORDER_TIMEOUT:
                try:
                    params = {
                        'timestamp': int(time.time() * 1000 + self.exchange.time_diff),
                        'recvWindow': 5000
                    }
                    order = await self.exchange.fetch_order(order_id, self.symbol, params)

                    if order['status'] == 'closed':
                        old_base_price = self.base_price
                        self.base_price = order['price']
                        await self._adjust_grid_after_trade()
                        # 更新最后成交信息
                        self.last_trade_price = order['price']
                        self.last_trade_time = current_time
                        self.logger.info(
                            f"订单已成交 | ID: {order_id} | 价格: {order['price']} | 基准价从 {old_base_price} 更新为 {self.base_price}")
                        # 清除活跃订单标记
                        for side, active_id in self.active_orders.items():
                            if active_id == order_id:
                                self.active_orders[side] = None
                        # 发送成交通知
                        send_pushplus_message(
                            f"{self.base_asset} {{'买入' if side == 'buy' else '卖出'}}单成交\\n"
                            f"价格: {order['price']} {self.quote_asset}"
                        )
                    elif order['status'] == 'open':
                        # 取消未成交订单
                        params = {
                            'timestamp': int(time.time() * 1000 + self.exchange.time_diff),
                            'recvWindow': 5000
                        }
                        await self.exchange.cancel_order(order_id, self.symbol, params)
                        self.logger.info(f"取消超时订单 | ID: {order_id}")
                        # 清除活跃订单标记
                        for side, active_id in self.active_orders.items():
                            if active_id == order_id:
                                self.active_orders[side] = None

                    # 清理订单记录
                    self.pending_orders.pop(order_id, None)
                    self.order_timestamps.pop(order_id, None)
                except Exception as e:
                    self.logger.error(f"检查订单状态失败: {str(e)} | 订单ID: {order_id}")
                    # 如果是时间同步错误，等待一秒后继续
                    if "Timestamp for this request" in str(e):
                        await asyncio.sleep(1)
                        continue

    async def adjust_grid_size(self):
        """根据【平滑后】的波动率和市场趋势调整网格大小"""
        try:
            # 1. 计算当前的瞬时波动率
            current_volatility = await self._calculate_volatility()
            if current_volatility is None:
                self.logger.warning("无法计算当前波动率，跳过网格调整。")
                return

            # 2. 更新波动率历史记录
            self.volatility_history.append(current_volatility)
            # 保持历史记录的长度不超过平滑窗口大小
            if len(self.volatility_history) > self.volatility_smoothing_window:
                self.volatility_history.pop(0)  # 移除最旧的记录

            # 3. 计算平滑后的波动率（移动平均值）
            # 只有当历史记录足够长时才开始计算，以保证平均值的有效性
            if len(self.volatility_history) < self.volatility_smoothing_window:
                self.logger.info(f"正在收集波动率数据 ({len(self.volatility_history)}/{self.volatility_smoothing_window})... 瞬时值: {current_volatility:.4f}")
                return  # 数据不足，暂时不调整

            smoothed_volatility = sum(self.volatility_history) / len(self.volatility_history)

            self.logger.info(f"波动率分析 | 瞬时值: {current_volatility:.4f} | 平滑后({self.volatility_smoothing_window}次平均): {smoothed_volatility:.4f}")

            # 4. 【关键】使用平滑后的波动率来决定网格大小
            volatility_for_decision = smoothed_volatility

            # ========== 使用连续函数计算新网格大小 ==========
            # 1. 从配置中获取连续调整的参数
            params = TradingConfig.GRID_CONTINUOUS_PARAMS
            base_grid = params['base_grid']
            center_volatility = params['center_volatility']
            sensitivity_k = params['sensitivity_k']

            # 2. 应用线性函数公式
            # 公式: 新网格 = 基础网格 + k * (当前平滑波动率 - 波动率中心点)
            new_grid = base_grid + sensitivity_k * (volatility_for_decision - center_volatility)

            self.logger.info(
                f"连续网格计算 | "
                f"波动率: {volatility_for_decision:.2%} | "
                f"计算公式: {base_grid:.2f}% + {sensitivity_k} * ({volatility_for_decision:.2%} - {center_volatility:.2%}) = {new_grid:.2f}%"
            )

            # 确保网格在允许范围内
            new_grid = max(min(new_grid, TradingConfig.GRID_PARAMS['max']), TradingConfig.GRID_PARAMS['min'])

            # 只有在变化大于0.01%时才更新，避免频繁的微小调整
            if abs(new_grid - self.grid_size) > 0.01:
                self.logger.info(
                    f"调整网格大小 | "
                    f"平滑波动率: {volatility_for_decision:.2%} | "  # 日志中体现是平滑值
                    f"原网格: {self.grid_size:.2f}% | "
                    f"新网格 (限定范围后): {new_grid:.2f}%"
                )
                self.grid_size = new_grid
                self.last_grid_adjust_time = time.time()  # 更新时间
                # 保存状态
                self._save_state()

        except Exception as e:
            self.logger.error(f"调整网格大小失败: {str(e)}")

    async def _calculate_volatility(self):
        """
        计算改进的混合波动率：7天4小时线传统波动率 + EWMA波动率
        使用4小时K线数据计算7天年化波动率，结合EWMA提供敏感性
        更短的时间窗口让机器人更敏感地响应短期市场变化
        """
        try:
            # 获取7天4小时K线数据 (7天 * 6根4小时K线 = 42根)
            klines = await self.exchange.fetch_ohlcv(
                self.symbol,
                timeframe='4h',  # 从'1d'改为'4h'
                limit=42         # 7天 * 6根4小时K线 = 42
            )

            if not klines or len(klines) < 2:
                self.logger.warning("K线数据不足，返回默认波动率")
                return 0.2  # 返回20%的默认波动率

            # 提取收盘价
            prices = [float(k[4]) for k in klines]
            current_price = prices[-1]

            # 计算7天传统波动率 (传递完整的klines数据以支持成交量加权)
            traditional_volatility = self._calculate_traditional_volatility(klines)

            # 计算EWMA波动率
            ewma_volatility = self._update_ewma_volatility(current_price)

            # 混合波动率：EWMA权重0.7，传统波动率权重0.3
            if ewma_volatility is not None:
                hybrid_volatility = (
                    settings.VOLATILITY_HYBRID_WEIGHT * ewma_volatility +
                    (1 - settings.VOLATILITY_HYBRID_WEIGHT) * traditional_volatility
                )
                self.logger.debug(
                    f"混合波动率计算 | 传统: {traditional_volatility:.4f} | "
                    f"EWMA: {ewma_volatility:.4f} | 混合: {hybrid_volatility:.4f}"
                )
            else:
                # EWMA未初始化时使用传统波动率
                hybrid_volatility = traditional_volatility
                self.logger.debug(f"使用传统波动率: {traditional_volatility:.4f}")

            return hybrid_volatility

        except Exception as e:
            self.logger.error(f"计算波动率失败: {str(e)}")
            return 0.2  # 返回默认波动率而不是0

    def _calculate_traditional_volatility(self, klines):
        """
        计算传统的7天年化波动率 (已优化：支持成交量加权)
        使用对数收益率的标准差，基于4小时数据
        """
        if len(klines) < 2:
            return 0.2

        # 提取收盘价和成交量
        prices = np.array([float(k[4]) for k in klines])
        volumes = np.array([float(k[5]) for k in klines])

        # 计算对数收益率
        # np.diff 会让序列长度减1，所以我们对应地处理成交量
        log_returns = np.diff(np.log(prices))

        # 如果不启用成交量加权，则执行原逻辑
        if not TradingConfig.ENABLE_VOLUME_WEIGHTING:
            volatility = np.std(log_returns) * np.sqrt(365 * 6)
            return volatility

        # --- 执行成交量加权逻辑 ---
        # 我们需要对应收益率的成交量，通常使用后一根K线的成交量
        relevant_volumes = volumes[1:]

        # 计算平均成交量，处理分母为0的情况
        average_volume = np.mean(relevant_volumes)
        if average_volume == 0:
            # 如果所有成交量都为0，则退回至不加权的计算
            volatility = np.std(log_returns) * np.sqrt(365 * 6)
            return volatility

        # 计算成交量因子 (权重)
        volume_factors = relevant_volumes / average_volume

        # 计算加权后的收益率
        weighted_log_returns = log_returns * volume_factors

        self.logger.debug(f"成交量加权计算 | 平均成交量: {average_volume:.2f} | 成交量权重范围: [{np.min(volume_factors):.2f}, {np.max(volume_factors):.2f}]")

        # 基于加权收益率计算年化波动率
        volatility = np.std(weighted_log_returns) * np.sqrt(365 * 6)

        return volatility

    def _update_ewma_volatility(self, current_price):
        """
        更新EWMA波动率
        使用RiskMetrics标准的λ=0.94
        """
        if self.last_price is None:
            # 首次调用，保存价格但不计算波动率
            self.last_price = current_price
            return None

        # 计算当期收益率的平方
        if self.last_price > 0:
            return_squared = (np.log(current_price / self.last_price)) ** 2
        else:
            return_squared = 0

        # 更新EWMA波动率
        lambda_factor = settings.VOLATILITY_EWMA_LAMBDA

        if not self.ewma_initialized:
            # 首次初始化：使用当期收益率平方作为初始值
            self.ewma_volatility = return_squared
            self.ewma_initialized = True
        else:
            # EWMA更新公式：σ²(t) = λ * σ²(t-1) + (1-λ) * r²(t)
            self.ewma_volatility = (
                lambda_factor * self.ewma_volatility +
                (1 - lambda_factor) * return_squared
            )

        # 更新上一次价格
        self.last_price = current_price

        # 返回年化波动率 (开平方并年化)
        return np.sqrt(self.ewma_volatility * 252)

    def _adjust_amount_precision(self, amount):
        """根据交易所精度动态调整数量"""
        if self.amount_precision is None:
            # 如果精度未初始化，使用默认值
            self.logger.warning("数量精度未初始化，使用默认值3")
            return float(f"{amount:.3f}")

        # 使用ccxt的精度调整方法
        try:
            return self.exchange.exchange.amount_to_precision(self.symbol, amount)
        except Exception as e:
            self.logger.error(f"精度调整失败: {e}, 使用默认精度")
            precision = int(self.amount_precision) if self.amount_precision is not None else 3
            return float(f"{amount:.{precision}f}")

    def _normalize_order_amount(self, amount: float, price: float) -> tuple[str | float, float, float] | None:
        """应用交易所限制并返回下单数量、浮点数量和名义金额"""
        if amount is None or price is None or price <= 0:
            return None

        try:
            normalized_amount = float(amount)
        except (TypeError, ValueError):
            return None

        if normalized_amount <= 0:
            return None

        limits = (self.symbol_info or {}).get('limits') or {}
        amount_limits = limits.get('amount') or {}
        cost_limits = limits.get('cost') or {}

        def _safe_float(value):
            try:
                return float(value)
            except (TypeError, ValueError):
                return None

        min_amount = _safe_float(amount_limits.get('min'))
        max_amount = _safe_float(amount_limits.get('max'))
        min_cost = _safe_float(cost_limits.get('min'))
        max_cost = _safe_float(cost_limits.get('max'))

        if min_amount is not None and normalized_amount < min_amount:
            normalized_amount = min_amount
        if min_cost is not None and min_cost > 0:
            min_amount_from_cost = min_cost / price
            if normalized_amount < min_amount_from_cost:
                normalized_amount = min_amount_from_cost

        if max_amount is not None and max_amount > 0 and normalized_amount > max_amount:
            normalized_amount = max_amount
        if max_cost is not None and max_cost > 0:
            max_amount_from_cost = max_cost / price
            if normalized_amount > max_amount_from_cost:
                normalized_amount = max_amount_from_cost

        precision_amount = self._adjust_amount_precision(normalized_amount)

        try:
            amount_float = float(precision_amount)
        except (TypeError, ValueError):
            return None

        if amount_float <= 0:
            return None

        if min_amount is not None and amount_float < min_amount:
            precision_amount = self._adjust_amount_precision(min_amount)
            try:
                amount_float = float(precision_amount)
            except (TypeError, ValueError):
                return None
            if amount_float < min_amount:
                return None

        if min_cost is not None and min_cost > 0 and amount_float * price < min_cost:
            target_amount = min_cost / price
            precision_amount = self._adjust_amount_precision(target_amount)
            try:
                amount_float = float(precision_amount)
            except (TypeError, ValueError):
                return None
            if amount_float * price < min_cost:
                return None

        if max_amount is not None and max_amount > 0 and amount_float > max_amount:
            precision_amount = self._adjust_amount_precision(max_amount)
            try:
                amount_float = float(precision_amount)
            except (TypeError, ValueError):
                return None
            if amount_float > max_amount:
                return None

        if max_cost is not None and max_cost > 0 and amount_float * price > max_cost:
            target_amount = max_cost / price
            precision_amount = self._adjust_amount_precision(target_amount)
            try:
                amount_float = float(precision_amount)
            except (TypeError, ValueError):
                return None
            if amount_float * price > max_cost:
                return None

        notional = amount_float * price
        return precision_amount, amount_float, notional

    def _adjust_price_precision(self, price):
        """根据交易所精度动态调整价格"""
        if self.price_precision is None:
            # 如果精度未初始化，使用默认值
            self.logger.warning("价格精度未初始化，使用默认值2")
            return float(f"{price:.2f}")

        # 使用ccxt的精度调整方法
        try:
            return self.exchange.exchange.price_to_precision(self.symbol, price)
        except Exception as e:
            self.logger.error(f"价格精度调整失败: {e}, 使用默认精度")
            precision = int(self.price_precision) if self.price_precision is not None else 2
            return float(f"{price:.{precision}f}")

    async def calculate_trade_amount(self, side, order_price):
        # 获取必要参数
        balance = await self.exchange.fetch_balance()
        total_assets = float(balance['total'][self.quote_asset]) + float(balance['total'].get(self.base_asset, 0)) * order_price

        # 计算波动率调整因子
        volatility = await self._calculate_volatility()
        volatility_factor = 1 / (1 + volatility * 10)  # 波动越大，交易量越小

        # 计算凯利仓位
        win_rate = await self.calculate_win_rate()
        payoff_ratio = await self.calculate_payoff_ratio()

        # 安全版凯利公式计算
        kelly_f = max(0.0, (win_rate * payoff_ratio - (1 - win_rate)) / payoff_ratio)  # 确保非负
        kelly_f = min(kelly_f, 0.3)  # 最大不超过30%仓位

        # 获取价格分位因子
        price_percentile = await self._get_price_percentile()
        if side == 'buy':
            percentile_factor = 1 + (1 - price_percentile) * 0.5  # 价格越低，买入越多
        else:
            percentile_factor = 1 + price_percentile * 0.5  # 价格越高，卖出越多

        # 动态计算交易金额
        risk_adjusted_amount = min(
            total_assets * settings.RISK_FACTOR * volatility_factor * kelly_f * percentile_factor,
            total_assets * settings.MAX_POSITION_RATIO
        )

        # 应用最小/最大限制
        amount_quote = max(
            min(risk_adjusted_amount, TradingConfig.BASE_AMOUNT),
            settings.MIN_TRADE_AMOUNT
        )

        return amount_quote

    async def calculate_win_rate(self):
        """计算胜率"""
        try:
            trades = self.order_tracker.get_trade_history()
            if not trades:
                return 0

            # 计算盈利交易数量
            winning_trades = [t for t in trades if t['profit'] > 0]
            win_rate = len(winning_trades) / len(trades)

            return win_rate
        except Exception as e:
            self.logger.error(f"计算胜率失败: {str(e)}")
            return 0

    async def calculate_payoff_ratio(self):
        """计算盈亏比"""
        trades = self.order_tracker.get_trade_history()
        if len(trades) < 10:
            return 1.0

        avg_win = np.mean([t['profit'] for t in trades if t['profit'] > 0])
        avg_loss = np.mean([abs(t['profit']) for t in trades if t['profit'] < 0])
        return avg_win / avg_loss if avg_loss != 0 else 1.0

    async def save_trade_stats(self):
        """保存交易统计数据"""
        stats = {
            'timestamp': datetime.now().isoformat(),
            'grid_size': self.grid_size,
            'position_size': self.current_position,
            'volatility': await self._calculate_volatility(),
            'win_rate': await self.calculate_win_rate(),
            'payoff_ratio': await self.calculate_payoff_ratio()
        }
        with open('trade_stats.json', 'a') as f:
            f.write(json.dumps(stats) + '\n')

    async def _get_order_price(self, side):
        """获取订单价格"""
        try:
            order_book = await self.exchange.fetch_order_book(self.symbol)
            ask_price = order_book['asks'][0][0]  # 卖一价
            bid_price = order_book['bids'][0][0]  # 买一价

            if side == 'buy':
                order_price = ask_price  # 直接用卖一价
            else:
                order_price = bid_price  # 直接用买一价

            order_price = round(order_price, 2)

            self.logger.info(
                f"订单定价 | 方向: {side} | "
                f"订单价: {order_price}"
            )

            return order_price
        except Exception as e:
            self.logger.error(f"获取订单价格失败: {str(e)}")
            raise

    async def _get_price_percentile(self, period='7d'):
        """获取当前价格在历史中的分位位置"""
        try:
            # 获取过去7天价格数据（使用4小时K线）
            ohlcv = await self.exchange.fetch_ohlcv(self.symbol, '4h', limit=42)  # 42根4小时K线 ≈ 7天
            closes = [candle[4] for candle in ohlcv]
            current_price = await self._get_latest_price()

            # 计算分位值
            sorted_prices = sorted(closes)
            lower = sorted_prices[int(len(sorted_prices) * 0.25)]  # 25%分位
            upper = sorted_prices[int(len(sorted_prices) * 0.75)]  # 75%分位

            # 添加数据有效性检查
            if len(sorted_prices) < 10:  # 当数据不足时使用更宽松的判断
                self.logger.warning("历史数据不足，使用简化分位计算")
                mid_price = (sorted_prices[0] + sorted_prices[-1]) / 2
                return 0.5 if current_price >= mid_price else 0.0

            # 计算当前价格位置
            if current_price <= lower:
                return 0.0  # 处于低位
            elif current_price >= upper:
                return 1.0  # 处于高位
            else:
                return (current_price - lower) / (upper - lower)

        except Exception as e:
            self.logger.error(f"获取价格分位失败: {str(e)}")
            return 0.5  # 默认中间位置

    async def _calculate_required_funds(self, side):
        """计算需要划转的资金量"""
        current_price = await self._get_latest_price()
        balance = await self.exchange.fetch_balance()
        total_assets = float(balance['total'][self.quote_asset]) + float(balance['total'].get(self.base_asset, 0)) * current_price

        # 获取当前订单需要的金额
        amount_quote = await self.calculate_trade_amount(side, current_price)

        # 考虑手续费和滑价
        required = amount_quote * 1.05  # 增加5%缓冲
        return min(required, settings.MAX_POSITION_RATIO * total_assets)

    async def _transfer_excess_funds(self):
        """将超出总资产16%目标的部分资金转回理财账户"""
        # 功能开关检查
        if not settings.ENABLE_SAVINGS_FUNCTION:
            return

        try:
            balance = await self.exchange.fetch_balance()
            current_price = await self._get_latest_price()
            total_assets = await self._get_pair_specific_assets_value()

            # 如果无法获取价格或总资产，则跳过
            if not current_price or current_price <= 0 or total_assets <= 0:
                self.logger.warning("无法获取价格或总资产，跳过资金转移检查")
                return

            # 计算目标保留金额 (总资产的16%)
            target_quote_hold = total_assets * 0.16
            target_base_hold_value = total_assets * 0.16
            target_base_hold_amount = target_base_hold_value / current_price

            # 获取当前现货可用余额
            spot_quote_balance = float(balance.get('free', {}).get(self.quote_asset, 0))
            spot_base_balance = float(balance.get('free', {}).get(self.base_asset, 0))

            self.logger.info(
                f"资金转移检查 | 总资产: {total_assets:.2f} {self.quote_asset} | "
                f"目标{self.quote_asset}持有: {target_quote_hold:.2f} | 现货{self.quote_asset}: {spot_quote_balance:.2f} | "
                f"目标{self.base_asset}持有(等值): {target_base_hold_value:.2f} {self.quote_asset} ({target_base_hold_amount:.4f} {self.base_asset}) | "
                f"现货{self.base_asset}: {spot_base_balance:.4f}"
            )

            transfer_executed = False  # 标记是否执行了划转

            # 处理计价货币：如果现货超出目标，转移多余部分
            if spot_quote_balance > target_quote_hold:
                transfer_amount = spot_quote_balance - target_quote_hold
                # 增加最小划转金额判断，避免无效操作
                # 将阈值提高到 1.0
                if transfer_amount > 1.0:
                    self.logger.info(f"转移多余{self.quote_asset}到理财: {transfer_amount:.2f}")
                    try:
                        await self.exchange.transfer_to_savings(self.quote_asset, transfer_amount)
                        transfer_executed = True
                    except Exception as transfer_e:
                        self.logger.error(f"转移{self.quote_asset}到理财失败: {str(transfer_e)}")
                else:
                    self.logger.info(f"{self.quote_asset}超出部分 ({transfer_amount:.2f}) 过小，不执行划转")

            # 处理基础货币：如果现货超出目标，转移多余部分
            if spot_base_balance > target_base_hold_amount:
                transfer_amount = spot_base_balance - target_base_hold_amount
                # 检查转移金额是否大于等于最小申购额
                min_transfer = settings.MIN_BNB_TRANSFER if self.base_asset == 'BNB' else 0.01
                if transfer_amount >= min_transfer:
                    self.logger.info(f"转移多余{self.base_asset}到理财: {transfer_amount:.4f}")
                    try:
                        await self.exchange.transfer_to_savings(self.base_asset, transfer_amount)
                        transfer_executed = True
                    except Exception as transfer_e:
                        self.logger.error(f"转移{self.base_asset}到理财失败: {str(transfer_e)}")
                else:
                    # 修改日志消息以反映新的阈值
                    self.logger.info(f"{self.base_asset}超出部分 ({transfer_amount:.4f}) 低于最小申购额 {min_transfer}，不执行划转")

            if transfer_executed:
                self.logger.info("多余资金已尝试转移到理财账户")
            else:
                self.logger.info("无需转移资金到理财账户")

        except Exception as e:
            self.logger.error(f"转移多余资金检查失败: {str(e)}")

    async def _check_flip_signal(self):
        """检查是否需要翻转交易方向"""
        try:
            current_price = self.current_price
            price_diff = abs(current_price - self.base_price)
            flip_threshold = self.base_price * FLIP_THRESHOLD(self.grid_size)

            if price_diff >= flip_threshold:
                # 智能预划转资金
                await self._pre_transfer_funds(current_price)
                self.logger.info(f"价格偏离阈值 | 当前价: {current_price} | 基准价: {self.base_price}")
                return True
        except Exception as e:
            self.logger.error(f"翻转信号检查失败: {str(e)}")
            return False

    async def _pre_transfer_funds(self, current_price):
        """智能预划转资金"""
        try:
            # 根据预期方向计算需求
            expected_side = 'buy' if current_price > self.base_price else 'sell'
            required = await self._calculate_required_funds(expected_side)

            # 添加20%缓冲
            required_with_buffer = required * 1.2

            # 分批次划转（应对大额划转限制）
            max_single_transfer = self.config.MAX_SINGLE_TRANSFER
            while required_with_buffer > 0:
                transfer_amount = min(required_with_buffer, max_single_transfer)
                await self.exchange.transfer_to_spot(self.quote_asset, transfer_amount)
                required_with_buffer -= transfer_amount
                self.logger.info(f"预划转完成: {transfer_amount} {self.quote_asset} | 剩余需划转: {required_with_buffer}")

            self.logger.info("资金预划转完成，等待10秒确保到账")
            await asyncio.sleep(10)  # 等待资金到账

        except Exception as e:
            self.logger.error(f"预划转失败: {str(e)}")
            raise

    def _calculate_dynamic_base(self, total_assets):
        """计算动态基础交易金额"""
        # 计算基于总资产百分比的交易金额范围
        min_amount = max(
            settings.MIN_TRADE_AMOUNT,  # 不低于最小交易金额
            total_assets * settings.MIN_POSITION_PERCENT  # 不低于总资产的5%
        )
        max_amount = total_assets * settings.MAX_POSITION_PERCENT  # 不超过总资产的15%

        # 计算目标交易金额（总资产的10%）
        target_amount = total_assets * 0.1

        # 确保交易金额在允许范围内
        return max(
            min_amount,
            min(
                target_amount,
                max_amount
            )
        )

    async def _check_and_transfer_initial_funds(self):
        """检查并划转初始资金"""
        # 功能开关检查
        if not settings.ENABLE_SAVINGS_FUNCTION:
            self.logger.info("理财功能已禁用，跳过初始资金检查与划转。")
            return

        try:
            # 获取现货和理财账户余额
            balance = await self.exchange.fetch_balance()
            funding_balance = await self.exchange.fetch_funding_balance()
            total_assets = await self._get_pair_specific_assets_value()
            current_price = await self._get_latest_price()

            # 计算目标持仓（总资产的16%）
            target_quote = total_assets * 0.16
            target_base = (total_assets * 0.16) / current_price

            # 获取现货余额
            quote_balance = float(balance['free'].get(self.quote_asset, 0))
            base_balance = float(balance['free'].get(self.base_asset, 0))

            # 计算总余额（现货+理财）
            total_quote = quote_balance + float(funding_balance.get(self.quote_asset, 0))
            total_base = base_balance + float(funding_balance.get(self.base_asset, 0))

            # 调整计价货币余额
            if quote_balance > target_quote:
                # 多余的申购到理财
                transfer_amount = quote_balance - target_quote
                self.logger.info(f"发现可划转{self.quote_asset}: {transfer_amount}")
                # --- 添加最小申购金额检查 (>= 1) ---
                if transfer_amount >= 1.0:
                    try:
                        await self.exchange.transfer_to_savings(self.quote_asset, transfer_amount)
                        self.logger.info(f"已将 {transfer_amount:.2f} {self.quote_asset} 申购到理财")
                    except Exception as e_savings_quote:
                        self.logger.error(f"申购{self.quote_asset}到理财失败: {str(e_savings_quote)}")
                else:
                    self.logger.info(f"可划转{self.quote_asset} ({transfer_amount:.2f}) 低于最小申购额 1.0，跳过申购")
            elif quote_balance < target_quote:
                # 不足的从理财赎回
                needed_amount = target_quote - quote_balance

                # --- 【新增】前置检查：确保理财账户里有该资产 ---
                funding_quote_balance = float(funding_balance.get(self.quote_asset, 0))
                if funding_quote_balance > 0:
                    # 实际能赎回的金额，不能超过理财账户里的余额
                    actual_transfer_amount = min(needed_amount, funding_quote_balance)
                    self.logger.info(f"理财账户有 {funding_quote_balance:.2f} {self.quote_asset}，尝试从理财赎回: {actual_transfer_amount:.2f}")
                    try:
                        # 确保赎回金额大于一个极小值，避免API报错
                        if actual_transfer_amount >= 0.01:
                            await self.exchange.transfer_to_spot(self.quote_asset, actual_transfer_amount)
                            self.logger.info(f"已成功从理财赎回 {actual_transfer_amount:.2f} {self.quote_asset}")
                        else:
                            self.logger.info(f"计算出的需赎回金额 ({actual_transfer_amount:.4f}) 过小，跳过。")
                    except Exception as e_spot_quote:
                        self.logger.error(f"从理财赎回{self.quote_asset}失败: {str(e_spot_quote)}")
                else:
                    # 如果理财里没有，就直接警告
                    self.logger.warning(f"现货{self.quote_asset}不足，且理财账户中没有{self.quote_asset}可供赎回。请手动补充底仓。")

            # 调整基础货币余额
            if base_balance > target_base:
                # 多余的申购到理财
                transfer_amount = base_balance - target_base
                self.logger.info(f"发现可划转{self.base_asset}: {transfer_amount}")
                # --- 添加最小申购金额检查 ---
                min_transfer = settings.MIN_BNB_TRANSFER if self.base_asset == 'BNB' else 0.01
                if transfer_amount >= min_transfer:
                    try:
                        await self.exchange.transfer_to_savings(self.base_asset, transfer_amount)
                        self.logger.info(f"已将 {transfer_amount:.4f} {self.base_asset} 申购到理财")
                    except Exception as e_savings:
                        self.logger.error(f"申购{self.base_asset}到理财失败: {str(e_savings)}")
                else:
                    self.logger.info(f"可划转{self.base_asset} ({transfer_amount:.4f}) 低于最小申购额 {min_transfer}，跳过申购")
            elif base_balance < target_base:
                # 不足的从理财赎回
                needed_amount = target_base - base_balance

                # --- 【新增】前置检查：确保理财账户里有该资产 ---
                funding_base_balance = float(funding_balance.get(self.base_asset, 0))
                if funding_base_balance > 0:
                    # 实际能赎回的金额，不能超过理财账户里的余额
                    actual_transfer_amount = min(needed_amount, funding_base_balance)
                    self.logger.info(f"理财账户有 {funding_base_balance:.4f} {self.base_asset}，尝试从理财赎回: {actual_transfer_amount:.4f}")
                    try:
                        # 确保赎回金额大于一个极小值，避免API报错
                        if actual_transfer_amount > 1e-8:
                            await self.exchange.transfer_to_spot(self.base_asset, actual_transfer_amount)
                            self.logger.info(f"已成功从理财赎回 {actual_transfer_amount:.4f} {self.base_asset}")
                        else:
                            self.logger.info(f"计算出的需赎回金额 ({actual_transfer_amount:.8f}) 过小，跳过。")
                    except Exception as e_spot:
                        self.logger.error(f"从理财赎回{self.base_asset}失败: {str(e_spot)}")
                else:
                    # 如果理财里没有，就直接警告
                    self.logger.warning(f"现货{self.base_asset}不足，且理财账户中没有{self.base_asset}可供赎回。请手动补充底仓。")

            self.logger.info(
                f"资金分配完成\n"
                f"{self.quote_asset}: {total_quote:.2f}\n"
                f"{self.base_asset}: {total_base:.4f}"
            )
        except Exception as e:
            self.logger.error(f"初始资金检查失败: {str(e)}")

    async def _get_pair_specific_assets_value(self):
        """
        获取当前交易对相关资产价值（以计价货币计算）- 用于交易决策

        此方法仅计算当前交易对（self.base_asset和self.quote_asset）的资产价值，
        用于该交易对的交易决策和风险控制，实现交易对之间的风险隔离。

        如需获取全账户总资产（用于报告），请使用 exchange.calculate_total_account_value() 方法。
        """
        try:
            # 使用缓存避免频繁请求
            current_time = time.time()
            if hasattr(self, '_assets_cache') and \
                    current_time - self._assets_cache['time'] < 60:  # 1分钟缓存
                return self._assets_cache['value']

            # 设置一个默认返回值，以防发生异常
            default_total = self._assets_cache['value'] if hasattr(self, '_assets_cache') else 0

            balance = await self.exchange.fetch_balance()
            funding_balance = await self.exchange.fetch_funding_balance()
            current_price = await self._get_latest_price()

            # 防御性检查：确保返回的价格是有效的
            if not current_price or current_price <= 0:
                self.logger.error("获取价格失败，无法计算总资产")
                return default_total

            # 防御性检查：确保balance包含必要的键
            if not balance:
                self.logger.error("获取余额失败，返回默认总资产")
                return default_total

            # 分别获取现货和理财账户余额（使用动态资产名称）
            spot_base = float(balance.get('free', {}).get(self.base_asset, 0) or 0)
            spot_quote = float(balance.get('free', {}).get(self.quote_asset, 0) or 0)

            # 加上已冻结的余额
            spot_base += float(balance.get('used', {}).get(self.base_asset, 0) or 0)
            spot_quote += float(balance.get('used', {}).get(self.quote_asset, 0) or 0)

            # 加上理财账户余额
            fund_base = 0
            fund_quote = 0
            if funding_balance:
                fund_base = float(funding_balance.get(self.base_asset, 0) or 0)
                fund_quote = float(funding_balance.get(self.quote_asset, 0) or 0)

            # 分别计算现货和理财账户总值
            spot_value = spot_quote + (spot_base * current_price)
            fund_value = fund_quote + (fund_base * current_price)
            total_assets = spot_value + fund_value

            # 更新缓存
            self._assets_cache = {
                'time': current_time,
                'value': total_assets
            }

            # 只在资产变化超过1%时才记录日志
            if not hasattr(self, '_last_logged_assets') or \
                    abs(total_assets - self._last_logged_assets) / max(self._last_logged_assets, 0.01) > 0.01:
                self.logger.info(
                    f"【{self.symbol}】交易对资产: {total_assets:.2f} {self.quote_asset} | "
                    f"现货: {spot_value:.2f} {self.quote_asset} "
                    f"({self.base_asset}: {spot_base:.4f}, {self.quote_asset}: {spot_quote:.2f}) | "
                    f"理财: {fund_value:.2f} {self.quote_asset} "
                    f"({self.base_asset}: {fund_base:.4f}, {self.quote_asset}: {fund_quote:.2f})"
                )
                self._last_logged_assets = total_assets

            return total_assets

        except Exception as e:
            self.logger.error(f"计算总资产失败: {str(e)}")
            return self._assets_cache['value'] if hasattr(self, '_assets_cache') else 0

    async def _update_total_assets(self):
        """更新总资产信息"""
        try:
            balance = await self.exchange.fetch_balance()
            funding_balance = await self.exchange.fetch_funding_balance()

            # 计算总资产
            base_balance = float(balance['total'].get(self.base_asset, 0))
            quote_balance = float(balance['total'].get(self.quote_asset, 0))
            current_price = await self._get_latest_price()

            self.total_assets = quote_balance + (base_balance * current_price)
            self.logger.info(f"更新总资产: {self.total_assets:.2f} {self.quote_asset}")

        except Exception as e:
            self.logger.error(f"更新总资产失败: {str(e)}")

    async def get_ma_data(self, short_period=20, long_period=50):
        """获取MA数据"""
        try:
            # 获取K线数据
            klines = await self.exchange.fetch_ohlcv(
                self.symbol,
                timeframe='1h',
                limit=long_period + 10  # 多获取一些数据以确保计算准确
            )

            if not klines:
                return None, None

            # 提取收盘价
            closes = [float(x[4]) for x in klines]

            # 计算短期和长期MA
            short_ma = sum(closes[-short_period:]) / short_period
            long_ma = sum(closes[-long_period:]) / long_period

            return short_ma, long_ma

        except Exception as e:
            self.logger.error(f"获取MA数据失败: {str(e)}")
            return None, None

    async def get_macd_data(self):
        """获取MACD数据"""
        try:
            # 获取K线数据
            klines = await self.exchange.fetch_ohlcv(
                self.symbol,
                timeframe='1h',
                limit=100  # MACD需要更多数据来计算
            )

            if not klines:
                return None, None

            # 提取收盘价
            closes = [float(x[4]) for x in klines]

            # 计算EMA12和EMA26
            ema12 = self._calculate_ema(closes, 12)
            ema26 = self._calculate_ema(closes, 26)

            # 计算MACD线
            macd_line = ema12 - ema26

            # 计算信号线（MACD的9日EMA）
            signal_line = self._calculate_ema([macd_line], 9)

            return macd_line, signal_line

        except Exception as e:
            self.logger.error(f"获取MACD数据失败: {str(e)}")
            return None, None

    async def get_adx_data(self, period=14):
        """获取ADX数据"""
        try:
            # 获取K线数据
            klines = await self.exchange.fetch_ohlcv(
                self.symbol,
                timeframe='1h',
                limit=period + 10
            )

            if not klines:
                return None

            # 提取高低收价格
            highs = [float(x[2]) for x in klines]
            lows = [float(x[3]) for x in klines]
            closes = [float(x[4]) for x in klines]

            # 计算TR和DM
            tr = []  # True Range
            plus_dm = []  # +DM
            minus_dm = []  # -DM

            for i in range(1, len(klines)):
                tr.append(max(
                    highs[i] - lows[i],
                    abs(highs[i] - closes[i - 1]),
                    abs(lows[i] - closes[i - 1])
                ))

                plus_dm.append(max(0, highs[i] - highs[i - 1]))
                minus_dm.append(max(0, lows[i - 1] - lows[i]))

            # 计算ADX
            atr = sum(tr[-period:]) / period
            plus_di = (sum(plus_dm[-period:]) / period) / atr * 100
            minus_di = (sum(minus_dm[-period:]) / period) / atr * 100
            dx = abs(plus_di - minus_di) / (plus_di + minus_di) * 100
            adx = sum([dx]) / period  # 简化版ADX计算

            return adx

        except Exception as e:
            self.logger.error(f"获取ADX数据失败: {str(e)}")
            return None

    async def _ensure_sufficient_balance(self, side: str, price: float, amount: float) -> bool:
        """AI交易余额检查包装，复用标准资金校验流程"""
        try:
            if price is None or price <= 0:
                self.logger.error("价格无效，无法执行余额检查。")
                return False

            # 强制刷新余额缓存，避免使用过期数据导致余额误判
            self.exchange.balance_cache = {'timestamp': 0, 'data': None}
            self.exchange.funding_balance_cache = {'timestamp': 0, 'data': {}}

            self.logger.info(f"🔍 AI交易余额检查 | 方向: {side} | 价格: {price:.4f} | 数量: {amount:.6f}")

            spot_balance = await self.exchange.fetch_balance({'type': 'spot'})
            funding_balance = await self.exchange.fetch_funding_balance()

            # 记录关键余额信息用于调试
            spot_usdt = float(spot_balance.get('free', {}).get(self.quote_asset, 0) or 0)
            spot_base = float(spot_balance.get('free', {}).get(self.base_asset, 0) or 0)
            funding_usdt = float(funding_balance.get(self.quote_asset, 0) or 0)
            funding_base = float(funding_balance.get(self.base_asset, 0) or 0)

            self.logger.info(
                f"💰 实时余额 | 现货 {self.quote_asset}: {spot_usdt:.4f} | "
                f"理财 {self.quote_asset}: {funding_usdt:.4f} | "
                f"现货 {self.base_asset}: {spot_base:.6f} | "
                f"理财 {self.base_asset}: {funding_base:.6f}"
            )

            if side == 'buy':
                required_quote = float(price) * float(amount)
                return await self._ensure_balance_for_trade(
                    side='buy',
                    spot_balance=spot_balance,
                    funding_balance=funding_balance,
                    required_quote=required_quote
                )
            elif side == 'sell':
                required_base = float(amount)
                required_quote = float(price) * required_base
                return await self._ensure_balance_for_trade(
                    side='sell',
                    spot_balance=spot_balance,
                    funding_balance=funding_balance,
                    required_quote=required_quote,
                    required_base=required_base
                )
            else:
                self.logger.error(f"未知交易方向: {side}")
                return False
        except Exception as e:
            self.logger.error(f"AI余额检查失败({side}): {e}", exc_info=True)
            return False

    def _calculate_ema(self, data, period):
        """计算EMA"""
        if not data or len(data) == 0:
            return 0

        multiplier = 2 / (period + 1)
        ema = data[0]
        for price in data[1:]:
            ema = (price - ema) * multiplier + ema
        return ema

    async def _ensure_balance_for_trade(
        self,
        side: str,
        spot_balance: dict,
        funding_balance: dict,
        *,
        required_quote: float | None = None,
        required_base: float | None = None
    ) -> bool:
        """
        【重构后】统一检查买卖双方的余额，并在需要时从理财赎回。
        """
        try:
            # 1. 确定所需资产和数量
            amount_quote = required_quote if required_quote is not None else await self._calculate_order_amount(side)
            if side == 'buy':
                asset_needed = self.quote_asset
                required_amount = amount_quote
                spot_balance_asset = float(spot_balance.get('free', {}).get(self.quote_asset, 0) or 0)
            else: # side == 'sell'
                if required_base is not None:
                    required_amount = required_base
                else:
                    if not self.current_price or self.current_price <= 0:
                        self.logger.error(f"价格无效，无法计算卖出所需 {self.base_asset} 数量。")
                        return False
                    required_amount = amount_quote / self.current_price
                asset_needed = self.base_asset
                spot_balance_asset = float(spot_balance.get('free', {}).get(self.base_asset, 0) or 0)

            self.logger.info(f"{side}前余额检查 | 所需 {asset_needed}: {required_amount:.4f} | 现货可用: {spot_balance_asset:.4f}")

            # 2. 如果现货余额足够，直接成功返回
            if spot_balance_asset >= required_amount:
                return True

            # 3. 现货不足，检查理财功能是否开启
            if not settings.ENABLE_SAVINGS_FUNCTION:
                self.logger.error(f"资金不足 ({asset_needed})，且理财功能已禁用。")
                return False

            # 4. 尝试从理财赎回
            self.logger.info(f"现货 {asset_needed} 不足，尝试从理财赎回...")
            funding_balance_asset = float(funding_balance.get(asset_needed, 0) or 0)

            # 检查总余额是否足够
            if spot_balance_asset + funding_balance_asset < required_amount:
                msg = f"总资金不足警告 ({side}) | 所需 {asset_needed}: {required_amount:.4f} | 总计 (现货+理财): {spot_balance_asset + funding_balance_asset:.4f}"
                self.logger.error(msg)
                send_pushplus_message(msg, "总资金不足警告")
                return False

            # 计算需要赎回的金额 (增加5%缓冲)
            redeem_amount = (required_amount - spot_balance_asset) * 1.05
            # 确保赎回金额不超过理财账户的余额
            actual_redeem_amount = min(redeem_amount, funding_balance_asset)

            self.logger.info(f"从理财赎回 {actual_redeem_amount:.4f} {asset_needed}")
            await self.exchange.transfer_to_spot(asset_needed, actual_redeem_amount)
            await asyncio.sleep(5) # 等待资金到账

            # 5. 再次检查余额
            new_spot_balance = await self.exchange.fetch_balance({'type': 'spot'})
            new_spot_balance_asset = float(new_spot_balance.get('free', {}).get(asset_needed, 0) or 0)
            self.logger.info(f"赎回后余额检查 | 现货 {asset_needed}: {new_spot_balance_asset:.4f}")

            if new_spot_balance_asset >= required_amount:
                return True
            else:
                self.logger.error(f"赎回后资金仍不足 ({asset_needed})。")
                return False

        except Exception as e:
            self.logger.error(f"检查 {side} 余额失败: {e}", exc_info=True)
            send_pushplus_message(f"余额检查错误 ({side}): {e}", "系统错误")
            return False



    async def _execute_trade(self, side, price, amount, retry_count=None):
        """执行交易并发送通知"""
        try:
            order = await self.exchange.create_order(
                self.symbol,
                'market',
                side,
                amount,
                price
            )

            # 计算交易总额
            total = float(amount) * float(price)

            # 使用新的格式化函数发送通知
            message = format_trade_message(
                side=side,
                symbol=self.symbol,
                price=float(price),
                amount=float(amount),
                total=total,
                grid_size=self.grid_size,
                base_asset=self.base_asset,
                quote_asset=self.quote_asset,
                retry_count=retry_count
            )

            send_pushplus_message(message, "交易执行通知")

            return order
        except Exception as e:
            self.logger.error(f"执行交易失败: {str(e)}")
            raise

    async def _execute_ai_trade(self, side: str, amount_pct: float, suggestion: dict):
        """
        执行AI建议的交易

        Args:
            side: 'buy' 或 'sell'
            amount_pct: 资金比例百分比 (0-100)
            suggestion: AI建议字典
        """
        try:
            # 获取当前账户资产
            total_value = await self._get_pair_specific_assets_value()

            # 计算交易金额 (USDT)
            trade_amount_usdt = total_value * (amount_pct / 100)

            # 检查最小交易金额
            if trade_amount_usdt < settings.MIN_TRADE_AMOUNT:
                self.logger.warning(
                    f"AI建议交易金额过小 ({trade_amount_usdt:.2f} USDT < {settings.MIN_TRADE_AMOUNT} USDT)，跳过"
                )
                return False

            current_price = self.current_price
            if current_price is None or current_price <= 0:
                self.logger.error("当前价格无效，无法执行AI交易")
                return False

            normalized = self._normalize_order_amount(trade_amount_usdt / current_price, current_price)
            if not normalized:
                self.logger.warning("AI建议交易数量在精度调整后无效，跳过")
                return False

            amount_for_order, amount_float, actual_notional = normalized

            if amount_float <= 0:
                self.logger.warning("AI建议交易数量调整后为0，跳过")
                return False

            trade_amount_usdt = actual_notional

            if trade_amount_usdt < settings.MIN_TRADE_AMOUNT:
                self.logger.warning(
                    f"AI建议交易金额经调整后过小 ({trade_amount_usdt:.2f} USDT < {settings.MIN_TRADE_AMOUNT} USDT)，跳过"
                )
                return False

            self.logger.info(
                f"执行AI建议交易 | "
                f"方向: {side} | "
                f"价格: {current_price:.4f} | "
                f"数量: {amount_float:.6f} | "
                f"金额: {trade_amount_usdt:.2f} USDT | "
                f"置信度: {suggestion['confidence']}%"
            )

            # 使用资金锁保护余额检查和下单的原子操作，防止并发竞态条件
            async with self._balance_lock:
                # 余额检查
                if side == 'buy':
                    if not await self._ensure_sufficient_balance('buy', current_price, amount_float):
                        self.logger.warning("AI建议买入但余额不足")
                        return False
                else:  # sell
                    if not await self._ensure_sufficient_balance('sell', current_price, amount_float):
                        self.logger.warning("AI建议卖出但余额不足")
                        return False

                # 立即执行交易（在锁保护期间，防止其他操作占用资金）
                order = await self._execute_trade(side, current_price, amount_for_order)

            # 锁释放后处理订单记录
            if order:
                # 修复 KeyError: 使用真实订单对象，添加 AI 相关字段
                order_to_track = order.copy()  # 复制订单对象
                order_to_track['type'] = 'ai_assisted'
                order_to_track['confidence'] = suggestion['confidence']
                order_to_track['reason'] = suggestion['reason']
                order_to_track['risk_level'] = suggestion.get('risk_level', 'unknown')

                # 记录AI交易（包含原始订单的 'id' 字段）
                self.order_tracker.add_order(order_to_track)

                # 发送AI交易通知
                ai_message = (
                    f"🤖 AI辅助交易执行成功\n"
                    f"交易对: {self.symbol}\n"
                    f"操作: {side.upper()}\n"
                    f"价格: {current_price:.4f} {self.quote_asset}\n"
                    f"数量: {amount_float:.6f} {self.base_asset}\n"
                    f"金额: {trade_amount_usdt:.2f} {self.quote_asset}\n"
                    f"置信度: {suggestion['confidence']}%\n"
                    f"理由: {suggestion['reason']}\n"
                    f"风险等级: {suggestion.get('risk_level', 'N/A')}"
                )

                if suggestion.get('stop_loss'):
                    ai_message += f"\n止损价: {suggestion['stop_loss']:.4f}"
                if suggestion.get('take_profit'):
                    ai_message += f"\n止盈价: {suggestion['take_profit']:.4f}"

                send_pushplus_message(ai_message, "AI交易通知")

                self.logger.info(f"AI交易执行成功 | 订单ID: {order.get('id', 'N/A')}")
                return True

            return False

        except Exception as e:
            self.logger.error(f"AI交易执行失败: {e}", exc_info=True)
            send_pushplus_message(
                f"AI交易执行失败\n"
                f"交易对: {self.symbol}\n"
                f"操作: {side}\n"
                f"错误: {str(e)}",
                "AI交易错误"
            )
            return False

    # ============================================================================
    # 🆕 止损机制相关方法
    # ============================================================================

    async def _calculate_current_profit(self) -> float:
        """
        计算当前盈利（USDT）

        Returns:
            当前盈利金额（正数表示盈利，负数表示亏损）
        """
        try:
            # 获取当前总资产
            total_assets = await self._get_pair_specific_assets_value()

            # 如果设置了初始本金，用总资产减去初始本金
            if settings.INITIAL_PRINCIPAL and settings.INITIAL_PRINCIPAL > 0:
                profit = total_assets - settings.INITIAL_PRINCIPAL
                self.logger.debug(
                    f"盈利计算（基于初始本金） | "
                    f"总资产: {total_assets:.2f} | "
                    f"初始本金: {settings.INITIAL_PRINCIPAL:.2f} | "
                    f"盈亏: {profit:+.2f}"
                )
            else:
                # 如果没设置初始本金，使用交易历史计算累计盈利
                profit = sum(t.get('profit', 0) for t in self.order_tracker.trade_history)
                self.logger.debug(
                    f"盈利计算（基于交易历史） | "
                    f"累计盈利: {profit:+.2f}"
                )

            return profit

        except Exception as e:
            self.logger.error(f"计算盈利失败: {e}", exc_info=True)
            return 0.0

    async def _check_stop_loss(self) -> tuple[bool, str]:
        """
        检查是否需要触发止损

        Returns:
            (是否触发, 触发原因)
        """
        # 如果未启用止损，直接返回
        if not settings.ENABLE_STOP_LOSS:
            return False, ""

        # 如果已经触发过止损，不再检查
        if self.stop_loss_triggered:
            return False, "已触发过止损"

        current_price = self.current_price

        # ━━━━━━━━━━━━━━━━━━━━━━━━━━━━━━━━━━━━━━━━━━━━━━━━
        # 1. 价格止损检查
        # ━━━━━━━━━━━━━━━━━━━━━━━━━━━━━━━━━━━━━━━━━━━━━━━━
        if settings.STOP_LOSS_PERCENTAGE > 0:
            # 计算止损价格
            stop_loss_price = self.base_price * (1 - settings.STOP_LOSS_PERCENTAGE / 100)

            # 缓存止损价格，避免重复计算
            self.stop_loss_price = stop_loss_price

            # 当前价格跌破止损价
            if current_price <= stop_loss_price:
                drop_percentage = (self.base_price - current_price) / self.base_price * 100
                reason = (
                    f"价格止损触发 | "
                    f"当前价: {current_price:.2f} | "
                    f"止损价: {stop_loss_price:.2f} | "
                    f"基准价: {self.base_price:.2f} | "
                    f"跌幅: -{drop_percentage:.2f}%"
                )
                self.logger.warning(reason)
                return True, reason

        # ━━━━━━━━━━━━━━━━━━━━━━━━━━━━━━━━━━━━━━━━━━━━━━━━
        # 2. 回撤止损检查（止盈）
        # ━━━━━━━━━━━━━━━━━━━━━━━━━━━━━━━━━━━━━━━━━━━━━━━━
        if settings.TAKE_PROFIT_DRAWDOWN > 0:
            # 计算当前盈利
            current_profit = await self._calculate_current_profit()

            # 更新历史最高盈利
            if current_profit > self.max_profit:
                old_max = self.max_profit
                self.max_profit = current_profit
                self.logger.info(
                    f"更新最高盈利 | "
                    f"{old_max:.2f} → {self.max_profit:.2f} USDT"
                )

            # 只有在有盈利的情况下才检查回撤
            if self.max_profit > 0:
                # 计算回撤比例
                drawdown = (self.max_profit - current_profit) / self.max_profit

                # 回撤超过阈值
                if drawdown >= settings.TAKE_PROFIT_DRAWDOWN / 100:
                    reason = (
                        f"回撤止盈触发 | "
                        f"最高盈利: {self.max_profit:.2f} | "
                        f"当前盈利: {current_profit:.2f} | "
                        f"回撤: {drawdown*100:.1f}% "
                        f"(阈值: {settings.TAKE_PROFIT_DRAWDOWN}%)"
                    )
                    self.logger.warning(reason)
                    return True, reason

        # 未触发任何止损条件
        return False, ""

    async def _emergency_liquidate(self, reason: str):
        """
        紧急平仓 - 快速清空所有持仓

        Args:
            reason: 触发止损的原因
        """
        self.logger.critical(f"🚨 触发止损: {reason}")
        self.stop_loss_triggered = True

        try:
            # ━━━━━━━━━━━━━━━━━━━━━━━━━━━━━━━━━━━━━━━━━━━━━━━━
            # 步骤1: 取消所有挂单
            # ━━━━━━━━━━━━━━━━━━━━━━━━━━━━━━━━━━━━━━━━━━━━━━━━
            self.logger.info("开始取消所有挂单...")
            open_orders = await self.exchange.fetch_open_orders(self.symbol)

            for order in open_orders:
                try:
                    await self.exchange.cancel_order(order['id'], self.symbol)
                    self.logger.info(f"已取消订单: {order['id']}")
                except Exception as e:
                    self.logger.error(f"取消订单失败: {e}")

            # ━━━━━━━━━━━━━━━━━━━━━━━━━━━━━━━━━━━━━━━━━━━━━━━━
            # 步骤2: 市价单卖出所有基础资产
            # ━━━━━━━━━━━━━━━━━━━━━━━━━━━━━━━━━━━━━━━━━━━━━━━━
            balance = await self.exchange.fetch_balance({'type': 'spot'})
            base_balance = float(balance['free'].get(self.base_asset, 0))

            if base_balance > 0:
                # 调整精度
                base_balance = self._adjust_amount_precision(base_balance)

                # 检查是否大于最小交易量
                min_amount = settings.MIN_AMOUNT_LIMIT
                if base_balance < min_amount:
                    self.logger.warning(
                        f"基础资产余额 ({base_balance}) 低于最小交易量 ({min_amount})，跳过市价单卖出"
                    )
                else:
                    self.logger.info(f"市价卖出 {base_balance} {self.base_asset}")

                    # 市价单卖出（最多重试5次）
                    max_retries = 5
                    for attempt in range(max_retries):
                        try:
                            order = await self.exchange.create_order(
                                self.symbol,
                                'market',
                                'sell',
                                base_balance
                            )

                            self.logger.info(f"止损卖单已成交: {order}")
                            break  # 成功后退出重试循环

                        except Exception as e:
                            if attempt < max_retries - 1:
                                self.logger.warning(
                                    f"市价单卖出失败（第{attempt+1}次），2秒后重试: {e}"
                                )
                                await asyncio.sleep(2)
                            else:
                                self.logger.error(f"市价单卖出失败（已重试{max_retries}次）: {e}")
                                raise

            else:
                self.logger.info(f"没有可卖出的 {self.base_asset}，跳过")

            # ━━━━━━━━━━━━━━━━━━━━━━━━━━━━━━━━━━━━━━━━━━━━━━━━
            # 步骤3: 转移资金到理财（如果启用）
            # ━━━━━━━━━━━━━━━━━━━━━━━━━━━━━━━━━━━━━━━━━━━━━━━━
            if settings.ENABLE_SAVINGS_FUNCTION:
                self.logger.info("等待2秒，确保订单结算...")
                await asyncio.sleep(2)

                self.logger.info("转移多余资金到理财...")
                await self._transfer_excess_funds()

            # ━━━━━━━━━━━━━━━━━━━━━━━━━━━━━━━━━━━━━━━━━━━━━━━━
            # 步骤4: 发送告警通知
            # ━━━━━━━━━━━━━━━━━━━━━━━━━━━━━━━━━━━━━━━━━━━━━━━━
            alert_msg = f"""
🚨 止损告警 🚨
━━━━━━━━━━━━━━━━━━━━
交易对: {self.symbol}
触发原因: {reason}
当前价格: {self.current_price:.2f} {self.quote_asset}
基准价格: {self.base_price:.2f} {self.quote_asset}
已卖出: {base_balance:.4f} {self.base_asset}
━━━━━━━━━━━━━━━━━━━━
系统已停止该交易对的交易
请注意风险，及时复盘
"""
            send_pushplus_message(alert_msg, "🚨 止损告警")

            # ━━━━━━━━━━━━━━━━━━━━━━━━━━━━━━━━━━━━━━━━━━━━━━━━
            # 步骤5: 保存状态
            # ━━━━━━━━━━━━━━━━━━━━━━━━━━━━━━━━━━━━━━━━━━━━━━━━
            self._save_state()

            self.logger.critical(f"🚨 止损完成，{self.symbol} 交易已停止")

        except Exception as e:
            self.logger.error(f"紧急平仓失败: {e}", exc_info=True)

            # 发送紧急告警
            send_pushplus_message(
                f"🆘 紧急告警\n"
                f"交易对: {self.symbol}\n"
                f"紧急平仓失败: {e}\n"
                f"━━━━━━━━━━━━━━━━━━━━\n"
                f"请立即人工介入！",
                "🆘 紧急告警"
            )
            raise


<|MERGE_RESOLUTION|>--- conflicted
+++ resolved
@@ -1,2765 +1,2763 @@
-from src.config.settings import TradingConfig, FLIP_THRESHOLD, settings
-from src.core.exchange_client import ExchangeClient
-from src.core.order_tracker import OrderTracker, OrderThrottler
-from src.strategies.risk_manager import AdvancedRiskManager, RiskState
-import logging
-import asyncio
-import numpy as np
-from datetime import datetime
-import time
-import math
-from src.utils.helpers import send_pushplus_message, format_trade_message
-import json
-import os
-from src.services.monitor import TradingMonitor
-# S1策略已移除: from src.strategies.position_controller_s1 import PositionControllerS1
-
-# AI策略导入 (优雅降级)
-try:
-    from src.strategies.ai_strategy import AITradingStrategy
-    AI_STRATEGY_AVAILABLE = True
-except ImportError:
-    AI_STRATEGY_AVAILABLE = False
-    logging.warning("AI策略模块未安装或导入失败，AI辅助功能禁用")
-
-
-class GridTrader:
-    def __init__(self, exchange, config, symbol: str, global_allocator=None):
-        """
-        初始化网格交易器
-
-        Args:
-            exchange: 交易所实例
-            config: 配置对象
-            symbol: 交易对符号
-            global_allocator: 全局资金分配器（可选）
-        """
-        self.exchange = exchange
-        self.config = config
-        self.symbol = symbol  # 使用传入的symbol参数
-
-        # 🆕 保存全局资金分配器引用
-        self.global_allocator = global_allocator
-        if not self.global_allocator:
-            logging.getLogger(self.__class__.__name__).warning(
-                f"[{symbol}] 未使用全局资金分配器，多交易对可能存在资金竞争"
-            )
-
-        # 解析并存储基础和计价货币
-        try:
-            self.base_asset, self.quote_asset = self.symbol.split('/')
-        except ValueError:
-            raise ValueError(f"交易对格式不正确: {self.symbol}。应为 'BASE/QUOTE' 格式。")
-
-        # 从结构化配置中获取交易对特定的初始值
-        symbol_params = settings.INITIAL_PARAMS_JSON.get(self.symbol, {})
-
-        # 优先使用交易对特定配置，否则使用全局默认值
-        self.base_price = symbol_params.get('initial_base_price', 0.0)  # 默认为0，让initialize逻辑处理
-        self.grid_size = symbol_params.get('initial_grid', settings.INITIAL_GRID)
-        self.initialized = False
-        self.highest = None
-        self.lowest = None
-        self.current_price = None
-        self.active_orders = {'buy': None, 'sell': None}
-        self.order_tracker = OrderTracker()
-        self.risk_manager = AdvancedRiskManager(self)
-        self.total_assets = 0
-        self.last_trade_time = None
-        self.last_trade_price = None
-        self.price_history = []
-        self.last_grid_adjust_time = time.time()
-        self.start_time = time.time()
-
-        # EWMA波动率状态变量
-        self.ewma_volatility = None  # EWMA波动率
-        self.last_price = None  # 上一次价格，用于计算收益率
-        self.ewma_initialized = False  # EWMA是否已初始化
-
-        # 日志也带上交易对标识
-        self.logger = logging.getLogger(f"{self.__class__.__name__}[{self.symbol}]")
-
-        self.symbol_info = None
-        self.amount_precision = None  # 数量精度
-        self.price_precision = None   # 价格精度
-        self.monitored_orders = []
-        self.pending_orders = {}
-        self.order_timestamps = {}
-        self.throttler = OrderThrottler(limit=10, interval=60)
-        self.last_price_check = 0  # 新增价格检查时间戳
-        self.ORDER_TIMEOUT = 10  # 订单超时时间（秒）
-        self.MIN_TRADE_INTERVAL = 30  # 两次交易之间的最小间隔（秒）
-        self.grid_params = {
-            'base_size': 2.0,  # 基础网格大小
-            'min_size': 1.0,  # 最小网格
-            'max_size': 4.0,  # 最大网格
-            'adjust_step': 0.2  # 调整步长
-        }
-        self.volatility_window = 24  # 波动率计算周期（小时）
-        self.monitor = TradingMonitor(self)  # 初始化monitor
-        self.balance_check_interval = 60  # 每60秒检查一次余额
-        self.last_balance_check = 0
-        self.funding_balance_cache = {
-            'timestamp': 0,
-            'data': {}
-        }
-        self.funding_cache_ttl = 60  # 理财余额缓存60秒
-        # S1策略已移除: self.position_controller_s1 = PositionControllerS1(self)
-
-        # 独立的监测状态变量，避免买入和卖出监测相互干扰
-        self.is_monitoring_buy = False   # 是否在监测买入机会
-        self.is_monitoring_sell = False  # 是否在监测卖出机会
-
-        # 【新增】波动率平滑化相关变量
-        self.volatility_history = []  # 用于存储最近的波动率值
-        self.volatility_smoothing_window = 3  # 平滑窗口大小，取最近3次的平均值
-
-        # 状态持久化相关 - 状态文件名与交易对挂钩
-        state_filename = f"trader_state_{self.symbol.replace('/', '_')}.json"
-        self.state_file_path = os.path.join(os.path.dirname(__file__), 'data', state_filename)
-
-        # AI策略初始化 (如果启用)
-        self.ai_strategy = None
-        if settings.AI_ENABLED and AI_STRATEGY_AVAILABLE:
-            try:
-                self.ai_strategy = AITradingStrategy(self)
-                self.logger.info("AI辅助策略已启用")
-            except Exception as e:
-                self.logger.error(f"AI策略初始化失败: {e}", exc_info=True)
-                self.ai_strategy = None
-        elif settings.AI_ENABLED and not AI_STRATEGY_AVAILABLE:
-            self.logger.warning("AI_ENABLED=true 但AI策略模块不可用")
-
-        # AI策略相关状态变量
-        self.last_volatility = 0  # 用于AI策略
-
-<<<<<<< HEAD
-        # 🆕 止损相关状态变量
-        self.max_profit = 0.0  # 历史最高盈利（USDT）
-        self.stop_loss_triggered = False  # 止损是否已触发
-        self.stop_loss_price = None  # 止损价格缓存
-=======
-        # 资金锁：防止并发交易的资金竞态条件
-        self._balance_lock = asyncio.Lock()
->>>>>>> 8dee975d
-
-    def _save_state(self):
-        """【重构后】以原子方式安全地保存当前核心策略状态到文件"""
-        state = {
-            'base_price': self.base_price,
-            'grid_size': self.grid_size,
-            'highest': self.highest,
-            'lowest': self.lowest,
-            'last_grid_adjust_time': self.last_grid_adjust_time,
-            'last_trade_time': self.last_trade_time,
-            'last_trade_price': self.last_trade_price,
-            'timestamp': time.time(),
-            # EWMA波动率状态
-            'ewma_volatility': self.ewma_volatility,
-            'last_price': self.last_price,
-            'ewma_initialized': self.ewma_initialized,
-            # 独立监测状态
-            'is_monitoring_buy': self.is_monitoring_buy,
-            'is_monitoring_sell': self.is_monitoring_sell,
-            # 波动率平滑相关
-            'volatility_history': self.volatility_history,
-            # 🆕 止损状态
-            'max_profit': self.max_profit,
-            'stop_loss_triggered': self.stop_loss_triggered
-        }
-
-        temp_file_path = self.state_file_path + ".tmp"
-
-        try:
-            # 确保目录存在
-            os.makedirs(os.path.dirname(self.state_file_path), exist_ok=True)
-
-            # 1. 写入临时文件
-            with open(temp_file_path, 'w', encoding='utf-8') as f:
-                json.dump(state, f, indent=2, ensure_ascii=False)
-
-            # 2. 原子性地重命名临时文件为正式文件
-            os.rename(temp_file_path, self.state_file_path)
-
-            self.logger.info(f"核心状态已安全保存。基准价: {self.base_price:.2f}, 网格: {self.grid_size:.2f}%")
-
-        except Exception as e:
-            self.logger.error(f"保存核心状态失败: {e}")
-
-        finally:
-            # 3. 确保临时文件在任何情况下都被删除
-            if os.path.exists(temp_file_path):
-                try:
-                    os.remove(temp_file_path)
-                except OSError as e:
-                    self.logger.error(f"删除临时状态文件失败: {e}")
-
-    def _load_state(self):
-        """从文件加载核心策略状态"""
-        if not os.path.exists(self.state_file_path):
-            self.logger.info("未找到状态文件，将使用默认配置启动。")
-            return
-
-        try:
-            with open(self.state_file_path, 'r', encoding='utf-8') as f:
-                state = json.load(f)
-
-            # 加载并验证状态值
-            saved_base_price = state.get('base_price')
-            if saved_base_price and saved_base_price > 0:
-                self.base_price = float(saved_base_price)
-
-            saved_grid_size = state.get('grid_size')
-            if saved_grid_size and saved_grid_size > 0:
-                self.grid_size = float(saved_grid_size)
-
-            self.highest = state.get('highest')  # 可以是 None
-            self.lowest = state.get('lowest')    # 可以是 None
-
-            saved_last_grid_adjust_time = state.get('last_grid_adjust_time')
-            if saved_last_grid_adjust_time:
-                self.last_grid_adjust_time = float(saved_last_grid_adjust_time)
-
-            saved_last_trade_time = state.get('last_trade_time')
-            if saved_last_trade_time:
-                self.last_trade_time = float(saved_last_trade_time)
-
-            saved_last_trade_price = state.get('last_trade_price')
-            if saved_last_trade_price:
-                self.last_trade_price = float(saved_last_trade_price)
-
-            # 加载EWMA波动率状态
-            saved_ewma_volatility = state.get('ewma_volatility')
-            if saved_ewma_volatility is not None:
-                self.ewma_volatility = float(saved_ewma_volatility)
-
-            saved_last_price = state.get('last_price')
-            if saved_last_price is not None:
-                self.last_price = float(saved_last_price)
-
-            saved_ewma_initialized = state.get('ewma_initialized')
-            if saved_ewma_initialized is not None:
-                self.ewma_initialized = bool(saved_ewma_initialized)
-
-            # 加载独立监测状态
-            saved_is_monitoring_buy = state.get('is_monitoring_buy')
-            if saved_is_monitoring_buy is not None:
-                self.is_monitoring_buy = bool(saved_is_monitoring_buy)
-
-            saved_is_monitoring_sell = state.get('is_monitoring_sell')
-            if saved_is_monitoring_sell is not None:
-                self.is_monitoring_sell = bool(saved_is_monitoring_sell)
-
-            # 加载波动率历史记录
-            saved_volatility_history = state.get('volatility_history')
-            if saved_volatility_history is not None and isinstance(saved_volatility_history, list):
-                self.volatility_history = saved_volatility_history
-
-            # 🆕 加载止损状态
-            saved_max_profit = state.get('max_profit')
-            if saved_max_profit is not None:
-                self.max_profit = float(saved_max_profit)
-
-            saved_stop_loss_triggered = state.get('stop_loss_triggered')
-            if saved_stop_loss_triggered is not None:
-                self.stop_loss_triggered = bool(saved_stop_loss_triggered)
-
-            self.logger.info(
-                f"成功从文件加载状态。基准价: {self.base_price:.2f}, 网格: {self.grid_size:.2f}%, "
-                f"EWMA已初始化: {self.ewma_initialized}, 监测状态: 买入={self.is_monitoring_buy}, 卖出={self.is_monitoring_sell}, "
-                f"波动率历史记录数: {len(self.volatility_history)}, "
-                f"最高盈利: {self.max_profit:.2f}, 止损已触发: {self.stop_loss_triggered}"
-            )
-        except Exception as e:
-            self.logger.error(f"加载核心状态失败，将使用默认值: {e}")
-
-    async def initialize(self):
-        if self.initialized:
-            return
-
-        # 首先加载保存的状态
-        self._load_state()
-
-        self.logger.info("正在加载市场数据...")
-        try:
-            # 确保市场数据加载成功
-            retry_count = 0
-            while not self.exchange.markets_loaded and retry_count < 3:
-                try:
-                    await self.exchange.load_markets()
-                    await asyncio.sleep(1)
-                except Exception as e:
-                    self.logger.warning(f"加载市场数据失败: {str(e)}")
-                    retry_count += 1
-                    if retry_count >= 3:
-                        raise
-                    await asyncio.sleep(2)
-
-            # 检查现货账户资金并划转
-            await self._check_and_transfer_initial_funds()
-
-            self.symbol_info = self.exchange.exchange.market(self.symbol)
-
-            # 从市场信息中获取精度
-            if self.symbol_info and 'precision' in self.symbol_info:
-                try:
-                    amount_precision = self.symbol_info['precision'].get('amount')
-                    price_precision = self.symbol_info['precision'].get('price')
-
-                    self.amount_precision = int(float(amount_precision)) if amount_precision is not None else None
-                    self.price_precision = int(float(price_precision)) if price_precision is not None else None
-                    self.logger.info(f"交易对精度: 数量 {self.amount_precision}, 价格 {self.price_precision}")
-                except (ValueError, TypeError) as e:
-                    self.logger.warning(f"精度转换失败: amount={amount_precision}, price={price_precision}, error={e}")
-                    self.logger.warning("使用默认精度: 数量 6, 价格 2")
-                    self.amount_precision = 6
-                    self.price_precision = 2
-            else:
-                self.logger.warning("无法获取交易对精度信息，将使用默认值")
-                # 使用动态默认精度，而不是硬编码BNB/USDT精度
-                self.amount_precision = 6  # 通用默认精度
-                self.price_precision = 2   # 通用默认精度
-
-            # 设置基准价：优先使用加载的状态，然后是交易对特定配置，最后是实时价格
-            if self.base_price is None or self.base_price == 0:
-                # self.base_price 在 __init__ 中已经从 INITIAL_PARAMS_JSON 加载
-                # 如果它仍然是0，说明配置中没指定，此时才获取实时价格
-                self.logger.info(f"交易对 {self.symbol} 未在INITIAL_PARAMS_JSON中指定初始基准价")
-                self.base_price = await self._get_latest_price()
-                self.logger.info(f"使用实时价格作为基准价: {self.base_price}")
-            else:
-                self.logger.info(f"使用配置的基准价: {self.base_price}")
-
-            if self.base_price is None:
-                raise ValueError("无法获取当前价格")
-
-            self.logger.info(f"初始化完成 | 交易对: {self.symbol} | 基准价: {self.base_price}")
-
-            # 发送启动通知
-            threshold = FLIP_THRESHOLD(self.grid_size)  # 计算实际阈值
-            send_pushplus_message(
-                f"网格交易启动成功\n"
-                f"交易对: {self.symbol}\n"
-                f"基准价: {self.base_price} {self.quote_asset}\n"
-                f"网格大小: {self.grid_size}%\n"
-                f"触发阈值: {threshold * 100}% (网格大小的1/5)"
-            )
-
-            # 添加市场价对比
-            market_price = await self._get_latest_price()
-            price_diff = (market_price - self.base_price) / self.base_price * 100
-            self.logger.info(
-                f"市场当前价: {market_price:.4f} | "
-                f"价差: {price_diff:+.2f}%"
-            )
-
-            # 启动时合并最近成交，不覆盖本地历史
-            await self._sync_recent_trades(limit=50)
-            self.initialized = True
-        except Exception as e:
-            self.initialized = False
-            self.logger.error(f"初始化失败: {str(e)}")
-            # 发送错误通知
-            send_pushplus_message(
-                f"网格交易启动失败\n"
-                f"错误信息: {str(e)}",
-                "错误通知"
-            )
-            raise
-
-    async def _get_latest_price(self):
-        try:
-            ticker = await self.exchange.fetch_ticker(self.symbol)
-            if ticker and 'last' in ticker:
-                return ticker['last']
-            self.logger.error("获取价格失败: 返回数据格式不正确")
-            return self.base_price
-        except Exception as e:
-            self.logger.error(f"获取最新价格失败: {str(e)}")
-            return self.base_price
-
-    def update_config(self):
-        """
-        热重载配置参数（阶段4优化）
-
-        支持动态更新的参数：
-        - INITIAL_GRID: 初始网格大小
-        - MIN_TRADE_AMOUNT: 最小交易金额
-        - MAX_POSITION_RATIO: 最大仓位比例
-        - MIN_POSITION_RATIO: 最小仓位比例
-
-        注意：
-        - 不更新 BINANCE_API_KEY/SECRET（需要重启）
-        - 不更新 SYMBOLS（需要重启）
-        - 不更新交易对特定的 initial_base_price（避免破坏策略连续性）
-        """
-        try:
-            self.logger.info(f"开始更新配置: {self.symbol}")
-
-            # 1. 重新创建 TradingConfig 实例（会自动从 settings 读取最新配置）
-            from src.config.settings import TradingConfig, settings, SYMBOLS_LIST
-            new_config = TradingConfig()
-
-            # 2. 更新网格大小（如果配置了交易对特定值，则使用；否则使用全局默认值）
-            symbol_params = settings.INITIAL_PARAMS_JSON.get(self.symbol, {})
-            new_grid_size = symbol_params.get('initial_grid', settings.INITIAL_GRID)
-
-            if new_grid_size != self.grid_size:
-                self.logger.info(f"网格大小更新: {self.grid_size}% → {new_grid_size}%")
-                self.grid_size = new_grid_size
-
-            # 3. 更新风控参数
-            if new_config.RISK_PARAMS['position_limit'] != self.config.RISK_PARAMS['position_limit']:
-                self.logger.info(
-                    f"仓位限制更新: {self.config.RISK_PARAMS['position_limit']} → "
-                    f"{new_config.RISK_PARAMS['position_limit']}"
-                )
-
-            # 4. 更新网格参数
-            if new_config.GRID_PARAMS != self.config.GRID_PARAMS:
-                self.logger.info(f"网格参数已更新")
-                self.logger.debug(f"旧参数: {self.config.GRID_PARAMS}")
-                self.logger.debug(f"新参数: {new_config.GRID_PARAMS}")
-
-            # 5. 替换 config 对象
-            self.config = new_config
-
-            # 6. 通知风险管理器重新评估
-            if self.risk_manager:
-                self.risk_manager.config = new_config
-
-            self.logger.info(f"✅ 配置更新完成: {self.symbol}")
-
-        except Exception as e:
-            self.logger.error(f"配置更新失败: {e}", exc_info=True)
-
-    def _get_upper_band(self):
-        return self.base_price * (1 + self.grid_size / 100)
-
-    def _get_lower_band(self):
-        return self.base_price * (1 - self.grid_size / 100)
-
-    def _reset_extremes(self):
-        """
-        清空上一轮监测记录的最高价 / 最低价，防止残留值
-        引发虚假“反弹/回撤”判定
-        """
-        if self.highest is not None or self.lowest is not None:
-            self.logger.debug(
-                f"复位 high/low 变量 | highest={self.highest} lowest={self.lowest}"
-            )
-        self.highest = None
-        self.lowest = None
-
-    async def _sync_recent_trades(self, limit: int = 50):
-        """
-        启动同步：
-        1) 把交易所最近 N 条 fill 聚合为整单；
-        2) cost < MIN_TRADE_AMOUNT 的跳过；
-        3) 用聚合结果覆盖本地同 id 旧记录，然后保存。
-        """
-        try:
-            latest_fills = await self.exchange.fetch_my_trades(self.symbol, limit=limit)
-            if not latest_fills:
-                self.logger.info("启动同步：未获取到任何成交记录")
-                return
-
-            # ---------- 聚合 ----------
-            aggregated: dict[str, dict] = {}
-            for tr in latest_fills:
-                oid = tr.get('order') or tr.get('orderId')
-                if not oid:  # 无 orderId 的利息 / 返佣跳过
-                    continue
-                price = float(tr.get('price', 0))
-                amount = float(tr.get('amount', 0))
-                cost = float(tr.get('cost') or price * amount)
-
-                entry = aggregated.setdefault(
-                    oid,
-                    {'timestamp': tr['timestamp'] / 1000,
-                     'side': tr['side'],
-                     'amount': 0.0,
-                     'cost': 0.0}
-                )
-                entry['amount'] += amount
-                entry['cost'] += cost
-                entry['timestamp'] = min(entry['timestamp'], tr['timestamp'] / 1000)
-
-            # ---------- 本地字典 ----------
-            local = {t['order_id']: t for t in self.order_tracker.trade_history}
-
-            # ---------- 覆盖写入 ----------
-            for oid, info in aggregated.items():
-                avg_price = info['cost'] / info['amount']
-                local[oid] = {  # 直接覆盖或新增
-                    'timestamp': info['timestamp'],
-                    'side': info['side'],
-                    'price': avg_price,
-                    'amount': info['amount'],
-                    'order_id': oid,
-                    'profit': 0
-                }
-
-            # ---------- 保存 ----------
-            merged = sorted(local.values(), key=lambda x: x['timestamp'])
-            self.order_tracker.trade_history = merged
-            self.order_tracker.save_trade_history()
-            self.logger.info(f"启动同步：本地历史共 {len(merged)} 条记录")
-
-        except Exception as e:
-            self.logger.error(f"同步最近成交失败: {e}")
-
-    async def _check_buy_signal(self):
-        current_price = self.current_price
-        initial_lower_band = self._get_lower_band()
-
-        if current_price <= initial_lower_band:
-            # --- START OF CORRECTION ---
-            self.is_monitoring_buy = True
-
-            old_lowest = self.lowest if self.lowest is not None else float('inf')
-
-            # 正确的逻辑：self.lowest 只能减小，不能增加
-            self.lowest = current_price if self.lowest is None else min(self.lowest, current_price)
-
-            # 只有在最低价确实被刷新(降低)时，才打印日志
-            if self.lowest < old_lowest:
-                threshold = FLIP_THRESHOLD(self.grid_size)
-                self.logger.info(
-                    f"买入监测 | "
-                    f"当前价: {current_price:.2f} | "
-                    f"触发价: {initial_lower_band:.5f} | "
-                    f"最低价: {self.lowest:.2f} (已更新) | "
-                    f"反弹阈值: {threshold * 100:.2f}%"
-                )
-            # --- END OF CORRECTION ---
-
-            # 触发买入的逻辑保持不变
-            threshold = FLIP_THRESHOLD(self.grid_size)
-            if self.lowest and current_price >= self.lowest * (1 + threshold):
-                self.is_monitoring_buy = False # 准备交易，退出监测
-                self.logger.info(
-                    f"触发买入信号 | 当前价: {current_price:.2f} | 已反弹: {(current_price / self.lowest - 1) * 100:.2f}%")
-                # 只返回价格条件是否满足，余额检查在execute_order中进行
-                return True
-        else:
-            # 只有当价格回升，并且我们之前正处于"买入监测"状态时，才重置
-            if self.is_monitoring_buy:
-                self.logger.info(f"价格已回升至 {current_price:.2f}，高于下轨 {initial_lower_band:.2f}。重置买入监测状态。")
-                self.is_monitoring_buy = False
-                self._reset_extremes()
-
-        return False
-
-    async def _check_sell_signal(self):
-        current_price = self.current_price
-        initial_upper_band = self._get_upper_band()
-
-        if current_price >= initial_upper_band:
-            # --- START OF CORRECTION ---
-            # 无论如何，先进入监测状态
-            self.is_monitoring_sell = True
-
-            # 使用一个临时变量来记录旧的最高价，方便对比
-            old_highest = self.highest if self.highest is not None else 0.0
-
-            # 正确的逻辑：self.highest 只能增加，不能减少
-            self.highest = current_price if self.highest is None else max(self.highest, current_price)
-
-            # 只有在最高价确实被刷新(提高)时，才打印日志
-            if self.highest > old_highest:
-                threshold = FLIP_THRESHOLD(self.grid_size)
-                dynamic_trigger_price = self.highest * (1 - threshold)
-                self.logger.info(
-                    f"卖出监测 | "
-                    f"当前价: {current_price:.2f} | "
-                    f"触发价(动态): {dynamic_trigger_price:.5f} | "
-                    f"最高价: {self.highest:.2f} (已更新)"
-                )
-            # --- END OF CORRECTION ---
-
-            # 触发卖出的逻辑保持不变
-            threshold = FLIP_THRESHOLD(self.grid_size)
-            if self.highest and current_price <= self.highest * (1 - threshold):
-                self.is_monitoring_sell = False  # 准备交易，退出监测
-                self.logger.info(
-                    f"触发卖出信号 | 当前价: {current_price:.2f} | 目标价: {self.highest * (1 - threshold):.5f} | 已下跌: {(1 - current_price / self.highest) * 100:.2f}%")
-                # 只返回价格条件是否满足，余额检查在execute_order中进行
-                return True
-        else:
-            # 只有当价格回落，并且我们之前正处于"卖出监测"状态时，才意味着本次机会结束，可以重置了
-            if self.is_monitoring_sell:
-                self.logger.info(f"价格已回落至 {current_price:.2f}，低于上轨 {initial_upper_band:.2f}。重置卖出监测状态。")
-                self.is_monitoring_sell = False
-                self._reset_extremes()
-
-        return False
-
-    async def _calculate_order_amount(self, order_type):
-        """计算目标订单金额 (总资产的10%)\n"""
-        try:
-            current_time = time.time()
-
-            # 使用缓存避免频繁计算和日志输出
-            cache_key = f'order_amount_target'  # 使用不同的缓存键
-            if hasattr(self, cache_key) and \
-                    current_time - getattr(self, f'{cache_key}_time') < 60:  # 1分钟缓存
-                return getattr(self, cache_key)
-
-            total_assets = await self._get_pair_specific_assets_value()
-
-            # 目标金额严格等于总资产的10%
-            amount = total_assets * 0.1
-
-            # 只在金额变化超过1%时记录日志
-            # 使用 max(..., 0.01) 避免除以零错误
-            if not hasattr(self, f'{cache_key}_last') or \
-                    abs(amount - getattr(self, f'{cache_key}_last', 0)) / max(getattr(self, f'{cache_key}_last', 0.01),
-                                                                              0.01) > 0.01:
-                self.logger.info(
-                    f"目标订单金额计算 | "
-                    f"交易对相关资产: {total_assets:.2f} {self.quote_asset} | "
-                    f"计算金额 (10%): {amount:.2f} {self.quote_asset}"
-                )
-                setattr(self, f'{cache_key}_last', amount)
-
-            # 更新缓存
-            setattr(self, cache_key, amount)
-            setattr(self, f'{cache_key}_time', current_time)
-
-            return amount
-
-        except Exception as e:
-            self.logger.error(f"计算目标订单金额失败: {str(e)}")
-            # 返回一个合理的默认值或上次缓存值，避免返回0导致后续计算错误
-            return getattr(self, cache_key, 0)  # 如果缓存存在则返回缓存，否则返回0
-
-    async def get_available_balance(self, currency):
-        balance = await self.exchange.fetch_balance({'type': 'spot'})
-        return balance.get('free', {}).get(currency, 0) * settings.SAFETY_MARGIN
-
-    async def _calculate_dynamic_interval_seconds(self):
-        """根据波动率动态计算网格调整的时间间隔（秒）"""
-        try:
-            volatility = await self._calculate_volatility()
-            if volatility is None:  # Handle case where volatility calculation failed
-                raise ValueError("波动率计算失败")  # Volatility calculation failed
-
-            interval_rules = TradingConfig.DYNAMIC_INTERVAL_PARAMS['volatility_to_interval_hours']
-            default_interval_hours = TradingConfig.DYNAMIC_INTERVAL_PARAMS['default_interval_hours']
-
-            matched_interval_hours = default_interval_hours  # Start with default
-
-            for rule in interval_rules:
-                vol_range = rule['range']
-                # Check if volatility falls within the defined range [min, max)
-                if vol_range[0] <= volatility < vol_range[1]:
-                    matched_interval_hours = rule['interval_hours']
-                    self.logger.debug(
-                        f"动态间隔匹配: 波动率 {volatility:.4f} 在范围 {vol_range}, 间隔 {matched_interval_hours} 小时")  # Dynamic interval match
-                    break  # Stop after first match
-
-            interval_seconds = matched_interval_hours * 3600
-            # Add a minimum interval safety check
-            min_interval_seconds = 5 * 60  # Example: minimum 5 minutes
-            final_interval_seconds = max(interval_seconds, min_interval_seconds)
-
-            self.logger.debug(
-                f"计算出的动态调整间隔: {final_interval_seconds:.0f} 秒 ({final_interval_seconds / 3600:.2f} 小时)")  # Calculated dynamic adjustment interval
-            return final_interval_seconds
-
-        except Exception as e:
-            self.logger.error(
-                f"计算动态调整间隔失败: {e}, 使用默认间隔。")  # Failed to calculate dynamic interval, using default.
-            # Fallback to default interval from config
-            default_interval_hours = TradingConfig.DYNAMIC_INTERVAL_PARAMS.get('default_interval_hours', 1.0)
-            return default_interval_hours * 3600
-
-    async def main_loop(self):
-        consecutive_errors = 0
-        max_consecutive_errors = 5
-
-        while True:
-            try:
-                # ------------------------------------------------------------------
-                # 阶段一：初始化与状态更新
-                # ------------------------------------------------------------------
-                if not self.initialized:
-                    await self.initialize()
-
-                # 获取最新的价格，这是后续所有决策的基础
-                current_price = await self._get_latest_price()
-                if not current_price:
-                    await asyncio.sleep(5)
-                    continue
-                self.current_price = current_price
-
-                # ========== 新增：获取本轮循环的统一账户快照 ==========
-                spot_balance = await self.exchange.fetch_balance()
-                funding_balance = await self.exchange.fetch_funding_balance()
-                # ========== 新增结束 ==========
-
-                # --- 核心理念：网格策略独立运行，AI策略全局洞察并行决策 ---
-
-                # ------------------------------------------------------------------
-                # 🆕 阶段零：止损检查 (最高优先级，优先于所有交易逻辑)
-                # ------------------------------------------------------------------
-                if settings.ENABLE_STOP_LOSS:
-                    should_stop, reason = await self._check_stop_loss()
-
-                    if should_stop:
-                        await self._emergency_liquidate(reason)
-                        # 止损后停止该交易对的运行
-                        break
-
-                # ------------------------------------------------------------------
-                # 阶段二：周期性维护模块 (始终运行，保证机器人认知更新)
-                # ------------------------------------------------------------------
-
-                # 1. 检查是否需要调整网格大小 (包含波动率计算)
-                dynamic_interval_seconds = await self._calculate_dynamic_interval_seconds()
-                if time.time() - self.last_grid_adjust_time > dynamic_interval_seconds:
-                    self.logger.info(
-                        f"维护时间到达，准备更新波动率并调整网格 (间隔: {dynamic_interval_seconds / 3600:.2f} 小时).")
-                    # adjust_grid_size 内部会调用 _calculate_volatility
-                    await self.adjust_grid_size()
-                    self.last_grid_adjust_time = time.time() # 更新时间戳
-
-                # ------------------------------------------------------------------
-                # 阶段三：网格交易决策模块 (根据风控和市场信号执行)
-                # ------------------------------------------------------------------
-
-                # 1. 【核心】首先获取唯一的风控许可
-                risk_state = await self.risk_manager.check_position_limits(spot_balance, funding_balance)
-
-                # 2. 定义标志位，确保一轮循环只做一次主网格交易
-                trade_executed_this_loop = False
-
-                # 3. 卖出逻辑：只有在风控允许的情况下，才去检查信号
-                if risk_state != RiskState.ALLOW_BUY_ONLY:
-                    sell_signal = await self._check_signal_with_retry(
-                        lambda: self._check_sell_signal(), "卖出检测")
-                    if sell_signal:
-                        if await self.execute_order('sell'):
-                            trade_executed_this_loop = True
-
-                # 4. 买入逻辑：如果没卖出，且风控允许，才去检查买入信号
-                if not trade_executed_this_loop and risk_state != RiskState.ALLOW_SELL_ONLY:
-                    buy_signal = await self._check_signal_with_retry(
-                        lambda: self._check_buy_signal(), "买入检测")
-                    if buy_signal:
-                        if await self.execute_order('buy'):
-                            trade_executed_this_loop = True
-
-                # ------------------------------------------------------------------
-                # 阶段四：AI策略独立决策 (与网格策略并行，全局洞察)
-                # ------------------------------------------------------------------
-                # AI策略作为"大脑"，了解网格运行状态，独立做出趋势判断和建议
-                # 与网格策略不冲突，可以同时执行
-
-                if self.ai_strategy:
-                    try:
-                        # 检查是否应该触发AI分析
-                        should_trigger, trigger_reason = await self.ai_strategy.should_trigger(current_price)
-
-                        if should_trigger:
-                            self.logger.info(f"🤖 触发AI分析 | 原因: {trigger_reason.value}")
-
-                            # 执行AI分析并获取建议
-                            # AI可以看到完整的网格状态、持仓情况、交易历史
-                            suggestion = await self.ai_strategy.analyze_and_suggest(trigger_reason)
-
-                            if suggestion and suggestion['confidence'] >= settings.AI_CONFIDENCE_THRESHOLD:
-                                action = suggestion['action']
-                                confidence = suggestion['confidence']
-                                amount_pct = suggestion['suggested_amount_pct']
-
-                                self.logger.info(
-                                    f"🤖 AI建议 | 操作: {action} | "
-                                    f"置信度: {confidence}% | "
-                                    f"金额比例: {amount_pct}% | "
-                                    f"理由: {suggestion['reason']}"
-                                )
-
-                                # AI策略独立执行，不受网格交易影响
-                                if action == 'buy':
-                                    # AI建议买入 - 检查风控许可后执行
-                                    if risk_state != RiskState.ALLOW_SELL_ONLY:
-                                        await self._execute_ai_trade('buy', amount_pct, suggestion)
-                                    else:
-                                        self.logger.warning("🤖 AI建议买入，但当前风控状态不允许")
-
-                                elif action == 'sell':
-                                    # AI建议卖出 - 检查风控许可后执行
-                                    if risk_state != RiskState.ALLOW_BUY_ONLY:
-                                        await self._execute_ai_trade('sell', amount_pct, suggestion)
-                                    else:
-                                        self.logger.warning("🤖 AI建议卖出，但当前风控状态不允许")
-
-                                else:  # hold
-                                    self.logger.info(f"🤖 AI建议持仓观望 | 理由: {suggestion.get('reason', 'N/A')}")
-                            else:
-                                if suggestion:
-                                    self.logger.info(
-                                        f"🤖 AI建议置信度不足 ({suggestion['confidence']}% < {settings.AI_CONFIDENCE_THRESHOLD}%)，不执行"
-                                    )
-                    except Exception as e:
-                        self.logger.error(f"🤖 AI策略执行异常: {e}", exc_info=True)
-                        # AI异常不影响网格策略继续运行
-
-                # --- 逻辑执行完毕 ---
-
-                # 循环成功，重置错误计数器
-                consecutive_errors = 0
-                await asyncio.sleep(5)  # 主循环的固定休眠时间
-
-            except Exception as e:
-                consecutive_errors += 1
-                self.logger.error(f"主循环发生错误 (第{consecutive_errors}次连续失败): {e}", exc_info=True)
-
-                if consecutive_errors >= max_consecutive_errors:
-                    fatal_msg = (
-                        f"交易对[{self.symbol}]连续失败 {max_consecutive_errors} 次，任务已自动停止！\n"
-                        f"最后一次错误: {str(e)}"
-                    )
-                    self.logger.critical(fatal_msg)
-                    try:
-                        send_pushplus_message(fatal_msg, f"!!!系统致命错误 - {self.symbol}!!!")
-                    except Exception as notify_error:
-                        self.logger.error(f"发送紧急通知失败: {notify_error}")
-                    break # 退出循环，结束此交易对的任务
-
-                await asyncio.sleep(30) # 发生错误后等待30秒重试
-
-    async def _check_signal_with_retry(self, check_func, check_name, max_retries=3, retry_delay=2):
-        """带重试机制的信号检测函数
-        
-        Args:
-            check_func: 要执行的检测函数 (_check_buy_signal 或 _check_sell_signal)
-            check_name: 检测名称，用于日志
-            max_retries: 最大重试次数
-            retry_delay: 重试间隔（秒）
-            
-        Returns:
-            bool: 检测结果
-        """
-        retries = 0
-        while retries <= max_retries:
-            try:
-                return await check_func()
-            except Exception as e:
-                retries += 1
-                if retries <= max_retries:
-                    self.logger.warning(f"{check_name}出错，{retry_delay}秒后进行第{retries}次重试: {str(e)}")
-                    await asyncio.sleep(retry_delay)
-                else:
-                    self.logger.error(f"{check_name}失败，达到最大重试次数({max_retries}次): {str(e)}")
-                    return False
-        return False
-
-    async def _ensure_trading_funds(self):
-        """确保现货账户有足够的交易资金"""
-        try:
-            balance = await self.exchange.fetch_balance()
-            current_price = self.current_price
-
-            # 计算所需资金
-            required_quote = settings.MIN_TRADE_AMOUNT * 2  # 保持两倍最小交易额
-            required_base = required_quote / current_price
-
-            # 获取现货余额
-            spot_quote = float(balance['free'].get(self.quote_asset, 0))
-            spot_base = float(balance['free'].get(self.base_asset, 0))
-
-            # 一次性检查和赎回所需资金
-            transfers = []
-            if spot_quote < required_quote:
-                transfers.append({
-                    'asset': self.quote_asset,
-                    'amount': required_quote - spot_quote
-                })
-            if spot_base < required_base:
-                transfers.append({
-                    'asset': self.base_asset,
-                    'amount': required_base - spot_base
-                })
-
-            # 如果需要赎回，一次性执行所有赎回操作
-            if transfers:
-                self.logger.info("开始资金赎回操作...")
-                for transfer in transfers:
-                    self.logger.info(f"从理财赎回 {transfer['amount']:.8f} {transfer['asset']}")
-                    await self.exchange.transfer_to_spot(transfer['asset'], transfer['amount'])
-                self.logger.info("资金赎回完成")
-                # 等待资金到账
-                await asyncio.sleep(2)
-        except Exception as e:
-            self.logger.error(f"资金检查和划转失败: {str(e)}")
-
-    async def emergency_stop(self):
-        try:
-            open_orders = await self.exchange.fetch_open_orders(self.symbol)
-            for order in open_orders:
-                await self.exchange.cancel_order(order['id'])
-            send_pushplus_message("程序紧急停止", "系统通知")
-            self.logger.critical("所有交易已停止，进入复盘程序")
-        except Exception as e:
-            self.logger.error(f"紧急停止失败: {str(e)}")
-            send_pushplus_message(f"程序异常停止: {str(e)}", "错误通知")
-        finally:
-            await self.exchange.close()
-            exit()
-
-
-
-    async def _handle_filled_order(
-            self,
-            order_dict: dict,
-            side: str,
-            retry_count: int,
-            max_retries: int
-    ):
-        """
-        对已成交订单进行统一后续处理：更新基准价、复位 high/low、
-        记录交易、推送通知、资金转移。
-        """
-        order_price = float(order_dict['price'])
-        order_amount = float(order_dict['filled'])
-        order_id = order_dict['id']
-
-        # 1) 更新基准价并复位最高/最低
-        self.base_price = order_price
-        self._reset_extremes()
-
-        # 2) 清除活跃订单
-        self.active_orders[side] = None
-
-        # 3) 记录交易
-        trade_info = {
-            'timestamp': time.time(),
-            'side': side,
-            'price': order_price,
-            'amount': order_amount,
-            'order_id': order_id
-        }
-        self.order_tracker.add_trade(trade_info)
-
-        # 4) 更新时间戳 / 总资产
-        self.last_trade_time = time.time()
-        self.last_trade_price = order_price
-        await self._update_total_assets()
-        self.logger.info(f"基准价已更新: {self.base_price}")
-
-        # 保存状态
-        self._save_state()
-
-        # 🆕 步骤2: 记录交易到全局分配器
-        if self.global_allocator:
-            amount_usdt = order_price * order_amount
-            await self.global_allocator.record_trade(
-                symbol=self.symbol,
-                amount=amount_usdt,
-                side=side
-            )
-            self.logger.debug(
-                f"已记录交易到全局分配器 | {side} {amount_usdt:.2f} USDT"
-            )
-
-        # 5) 推送通知
-        msg = format_trade_message(
-            side='buy' if side == 'buy' else 'sell',
-            symbol=self.symbol,
-            price=order_price,
-            amount=order_amount,
-            total=order_price * order_amount,
-            grid_size=self.grid_size,
-            base_asset=self.base_asset,
-            quote_asset=self.quote_asset,
-            retry_count=(retry_count + 1, max_retries)
-        )
-        send_pushplus_message(msg, "交易成功通知")
-
-        # 6) 将多余资金转入理财 (如果功能开启)
-        if settings.ENABLE_SAVINGS_FUNCTION:
-            await self._transfer_excess_funds()
-        else:
-            self.logger.info("理财功能已禁用，跳过资金转移。")
-
-        return order_dict
-
-    async def execute_order(self, side):
-        """执行订单，带重试机制"""
-        max_retries = 10  # 最大重试次数
-        retry_count = 0
-        check_interval = 3  # 下单后等待检查时间（秒）
-
-        while retry_count < max_retries:
-            try:
-                # 获取最新订单簿数据
-                order_book = await self.exchange.fetch_order_book(self.symbol, limit=5)
-                if not order_book or not order_book.get('asks') or not order_book.get('bids'):
-                    self.logger.error("获取订单簿数据失败或数据不完整")
-                    retry_count += 1
-                    await asyncio.sleep(3)
-                    continue
-
-                # 使用买1/卖1价格
-                if side == 'buy':
-                    order_price = order_book['asks'][0][0]  # 卖1价买入
-                else:
-                    order_price = order_book['bids'][0][0]  # 买1价卖出
-
-                # 计算交易数量
-                amount_quote = await self._calculate_order_amount(side)
-                amount = self._adjust_amount_precision(amount_quote / order_price)
-
-                # 调整价格精度
-                order_price = self._adjust_price_precision(order_price)
-
-                # 🆕 步骤1: 全局资金分配检查（仅对买入检查）
-                if side == 'buy' and self.global_allocator:
-                    allowed, reason = await self.global_allocator.check_trade_allowed(
-                        symbol=self.symbol,
-                        required_amount=amount_quote,
-                        side='buy'
-                    )
-
-                    if not allowed:
-                        self.logger.warning(
-                            f"全局资金分配器拒绝交易 | "
-                            f"{side} {self.symbol} | "
-                            f"金额: {amount_quote:.2f} {self.quote_asset} | "
-                            f"原因: {reason}"
-                        )
-                        return False
-
-                # 检查余额是否足够 - 需要获取最新的余额信息
-                spot_balance = await self.exchange.fetch_balance({'type': 'spot'})
-                funding_balance = await self.exchange.fetch_funding_balance()
-
-                if not await self._ensure_balance_for_trade(side, spot_balance, funding_balance):
-                    self.logger.warning(f"{side}余额不足，第 {retry_count + 1} 次尝试中止")
-                    return False
-
-                # 为了日志记录，将字符串类型的 amount 临时转为浮点数
-                log_display_amount = float(amount)
-                self.logger.info(
-                    f"尝试第 {retry_count + 1}/{max_retries} 次 {side} 单 | "
-                    f"价格: {order_price} | "
-                    f"金额: {amount_quote:.2f} {self.quote_asset} | "
-                    f"数量: {log_display_amount:.8f} {self.base_asset}"
-                )
-
-                # 创建订单
-                order = await self.exchange.create_order(
-                    self.symbol,
-                    'limit',
-                    side,
-                    amount,
-                    order_price
-                )
-
-                # 更新活跃订单状态
-                order_id = order['id']
-                self.active_orders[side] = order_id
-                self.order_tracker.add_order(order)
-
-                # 等待指定时间后检查订单状态
-                self.logger.info(f"订单已提交，等待 {check_interval} 秒后检查状态")
-                await asyncio.sleep(check_interval)
-
-                # 检查订单状态
-                updated_order = await self.exchange.fetch_order(order_id, self.symbol)
-
-                # 订单已成交
-                if updated_order['status'] == 'closed':
-                    self.logger.info(f"订单已成交 | ID: {order_id}")
-                    return await self._handle_filled_order(
-                        updated_order, side, retry_count, max_retries
-                    )
-
-                # 如果订单未成交，取消订单并重试
-                self.logger.warning(f"订单未成交，尝试取消 | ID: {order_id} | 状态: {updated_order['status']}")
-                try:
-                    await self.exchange.cancel_order(order_id, self.symbol)
-                    self.logger.info(f"订单已取消，准备重试 | ID: {order_id}")
-                except Exception as e:
-                    # 如果取消订单时出错，检查是否已成交
-                    self.logger.warning(f"取消订单时出错: {str(e)}，再次检查订单状态")
-                    try:
-                        check_order = await self.exchange.fetch_order(order_id, self.symbol)
-                        if check_order['status'] == 'closed':
-                            self.logger.info(f"订单已经成交 | ID: {order_id}")
-                            return await self._handle_filled_order(
-                                check_order, side, retry_count, max_retries
-                            )
-
-                    except Exception as check_e:
-                        self.logger.error(f"检查订单状态失败: {str(check_e)}")
-
-                # 清除活跃订单状态
-                self.active_orders[side] = None
-
-                # 增加重试计数
-                retry_count += 1
-
-                # 如果还有重试次数，等待一秒后继续
-                if retry_count < max_retries:
-                    self.logger.info(f"等待1秒后进行第 {retry_count + 1} 次尝试")
-                    await asyncio.sleep(1)
-
-            except Exception as e:
-                self.logger.error(f"执行{side}单失败: {str(e)}")
-
-                # 尝试清理可能存在的订单
-                if 'order_id' in locals() and self.active_orders.get(side) == order_id:
-                    try:
-                        await self.exchange.cancel_order(order_id, self.symbol)
-                        self.logger.info(f"已取消错误订单 | ID: {order_id}")
-                    except Exception as cancel_e:
-                        self.logger.error(f"取消错误订单失败: {str(cancel_e)}")
-                    finally:
-                        self.active_orders[side] = None
-
-                # 增加重试计数
-                retry_count += 1
-
-                # 如果是关键错误，停止重试
-                if "资金不足" in str(e) or "Insufficient" in str(e):
-                    self.logger.error("资金不足，停止重试")
-                    # 发送错误通知
-                    error_message = f"""❌ 交易失败
-━━━━━━━━━━━━━━━━━━━━
-🔍 类型: {side} 失败
-📊 交易对: {self.symbol}
-⚠️ 错误: 资金不足
-"""
-                    send_pushplus_message(error_message, "交易错误通知")
-                    return False
-
-                # 如果还有重试次数，稍等后继续
-                if retry_count < max_retries:
-                    self.logger.info(f"等待2秒后进行第 {retry_count + 1} 次尝试")
-                    await asyncio.sleep(2)
-
-        # 达到最大重试次数后仍未成功
-        if retry_count >= max_retries:
-            self.logger.error(f"{side}单执行失败，达到最大重试次数: {max_retries}")
-            error_message = f"""❌ 交易失败
-━━━━━━━━━━━━━━━━━━━━
-🔍 类型: {side} 失败
-📊 交易对: {self.symbol}
-⚠️ 错误: 达到最大重试次数 {max_retries} 次
-"""
-            send_pushplus_message(error_message, "交易错误通知")
-
-        return False
-
-    async def _wait_for_balance(self, side, amount, price):
-        """等待直到有足够的余额可用"""
-        max_attempts = 10
-        for i in range(max_attempts):
-            balance = await self.exchange.fetch_balance()
-            if side == 'buy':
-                required = amount * price
-                available = float(balance['free'].get(self.quote_asset, 0))
-                if available >= required:
-                    return True
-            else:
-                available = float(balance['free'].get(self.base_asset, 0))
-                if available >= amount:
-                    return True
-
-            self.logger.info(f"等待资金到账 ({i + 1}/{max_attempts})...")
-            await asyncio.sleep(1)
-
-        raise Exception("等待资金到账超时")
-
-    async def _adjust_grid_after_trade(self):
-        """根据市场波动动态调整网格大小"""
-        trade_count = self.order_tracker.trade_count
-        if trade_count % TradingConfig.GRID_PARAMS.get('adjust_interval', 5) == 0:
-            volatility = await self._calculate_volatility()
-
-            # 根据波动率调整
-            high_threshold = TradingConfig.GRID_PARAMS.get('volatility_threshold', {}).get('high', 0.3)
-            if volatility > high_threshold:
-                new_size = min(
-                    self.grid_size * 1.1,  # 扩大10%
-                    TradingConfig.GRID_PARAMS['max']
-                )
-                action = "扩大"
-            else:
-                new_size = max(
-                    self.grid_size * 0.9,  # 缩小10%
-                    TradingConfig.GRID_PARAMS['min']
-                )
-                action = "缩小"
-
-            # 建议改进：添加趋势判断
-            price_trend = self._get_price_trend()  # 获取价格趋势（1小时）
-            if price_trend > 0:  # 上涨趋势
-                new_size *= 1.05  # 额外增加5%
-            elif price_trend < 0:  # 下跌趋势
-                new_size *= 0.95  # 额外减少5%
-
-            self.grid_size = new_size
-            self.logger.info(
-                f"动态调整网格 | 操作: {action} | "
-                f"波动率: {volatility:.2%} | "
-                f"新尺寸: {self.grid_size:.2f}%"
-            )
-
-    def _log_order(self, order):
-        """记录订单信息"""
-        try:
-            side = order['side']
-            price = float(order['price'])
-            amount = float(order['amount'])
-            total = price * amount
-
-            # 计算利润
-            profit = 0
-            if side == 'sell':
-                # 卖出时计算利润 = 卖出价格 - 基准价格
-                profit = (price - self.base_price) * amount
-            elif side == 'buy':
-                # 买入时利润为0
-                profit = 0
-
-            # 只在这里添加交易记录
-            self.order_tracker.add_trade({
-                'timestamp': time.time(),
-                'side': side,
-                'price': price,
-                'amount': amount,
-                'profit': profit,
-                'order_id': order['id']
-            })
-
-            # 发送通知
-            message = format_trade_message(
-                side=side,
-                symbol=self.symbol,
-                price=price,
-                amount=amount,
-                total=total,
-                grid_size=self.grid_size,
-                base_asset=self.base_asset,
-                quote_asset=self.quote_asset
-            )
-            send_pushplus_message(message, "交易执行通知")
-        except Exception as e:
-            self.logger.error(f"记录订单失败: {str(e)}")
-
-    async def _reinitialize(self):
-        """系统重新初始化"""
-        try:
-            # 关闭现有连接
-            await self.exchange.close()
-
-            # 重置关键状态
-            self.exchange = ExchangeClient()
-            self.order_tracker.reset()
-            self.base_price = None
-            self.highest = None
-            self.lowest = None
-            self.grid_size = TradingConfig.GRID_PARAMS.get('initial', settings.INITIAL_GRID)
-            self.last_trade = 0
-            self.initialized = False  # 确保重置初始化状态
-
-            # 等待新的交易所客户端就绪
-            await asyncio.sleep(2)
-
-            self.logger.info("系统重新初始化完成")
-        except Exception as e:
-            self.logger.critical(f"重新初始化失败: {str(e)}")
-            raise
-
-    async def _check_and_cancel_timeout_orders(self):
-        """检查并取消超时订单"""
-        current_time = time.time()
-        for order_id, timestamp in list(self.order_timestamps.items()):
-            if current_time - timestamp > self.ORDER_TIMEOUT:
-                try:
-                    params = {
-                        'timestamp': int(time.time() * 1000 + self.exchange.time_diff),
-                        'recvWindow': 5000
-                    }
-                    order = await self.exchange.fetch_order(order_id, self.symbol, params)
-
-                    if order['status'] == 'closed':
-                        old_base_price = self.base_price
-                        self.base_price = order['price']
-                        await self._adjust_grid_after_trade()
-                        # 更新最后成交信息
-                        self.last_trade_price = order['price']
-                        self.last_trade_time = current_time
-                        self.logger.info(
-                            f"订单已成交 | ID: {order_id} | 价格: {order['price']} | 基准价从 {old_base_price} 更新为 {self.base_price}")
-                        # 清除活跃订单标记
-                        for side, active_id in self.active_orders.items():
-                            if active_id == order_id:
-                                self.active_orders[side] = None
-                        # 发送成交通知
-                        send_pushplus_message(
-                            f"{self.base_asset} {{'买入' if side == 'buy' else '卖出'}}单成交\\n"
-                            f"价格: {order['price']} {self.quote_asset}"
-                        )
-                    elif order['status'] == 'open':
-                        # 取消未成交订单
-                        params = {
-                            'timestamp': int(time.time() * 1000 + self.exchange.time_diff),
-                            'recvWindow': 5000
-                        }
-                        await self.exchange.cancel_order(order_id, self.symbol, params)
-                        self.logger.info(f"取消超时订单 | ID: {order_id}")
-                        # 清除活跃订单标记
-                        for side, active_id in self.active_orders.items():
-                            if active_id == order_id:
-                                self.active_orders[side] = None
-
-                    # 清理订单记录
-                    self.pending_orders.pop(order_id, None)
-                    self.order_timestamps.pop(order_id, None)
-                except Exception as e:
-                    self.logger.error(f"检查订单状态失败: {str(e)} | 订单ID: {order_id}")
-                    # 如果是时间同步错误，等待一秒后继续
-                    if "Timestamp for this request" in str(e):
-                        await asyncio.sleep(1)
-                        continue
-
-    async def adjust_grid_size(self):
-        """根据【平滑后】的波动率和市场趋势调整网格大小"""
-        try:
-            # 1. 计算当前的瞬时波动率
-            current_volatility = await self._calculate_volatility()
-            if current_volatility is None:
-                self.logger.warning("无法计算当前波动率，跳过网格调整。")
-                return
-
-            # 2. 更新波动率历史记录
-            self.volatility_history.append(current_volatility)
-            # 保持历史记录的长度不超过平滑窗口大小
-            if len(self.volatility_history) > self.volatility_smoothing_window:
-                self.volatility_history.pop(0)  # 移除最旧的记录
-
-            # 3. 计算平滑后的波动率（移动平均值）
-            # 只有当历史记录足够长时才开始计算，以保证平均值的有效性
-            if len(self.volatility_history) < self.volatility_smoothing_window:
-                self.logger.info(f"正在收集波动率数据 ({len(self.volatility_history)}/{self.volatility_smoothing_window})... 瞬时值: {current_volatility:.4f}")
-                return  # 数据不足，暂时不调整
-
-            smoothed_volatility = sum(self.volatility_history) / len(self.volatility_history)
-
-            self.logger.info(f"波动率分析 | 瞬时值: {current_volatility:.4f} | 平滑后({self.volatility_smoothing_window}次平均): {smoothed_volatility:.4f}")
-
-            # 4. 【关键】使用平滑后的波动率来决定网格大小
-            volatility_for_decision = smoothed_volatility
-
-            # ========== 使用连续函数计算新网格大小 ==========
-            # 1. 从配置中获取连续调整的参数
-            params = TradingConfig.GRID_CONTINUOUS_PARAMS
-            base_grid = params['base_grid']
-            center_volatility = params['center_volatility']
-            sensitivity_k = params['sensitivity_k']
-
-            # 2. 应用线性函数公式
-            # 公式: 新网格 = 基础网格 + k * (当前平滑波动率 - 波动率中心点)
-            new_grid = base_grid + sensitivity_k * (volatility_for_decision - center_volatility)
-
-            self.logger.info(
-                f"连续网格计算 | "
-                f"波动率: {volatility_for_decision:.2%} | "
-                f"计算公式: {base_grid:.2f}% + {sensitivity_k} * ({volatility_for_decision:.2%} - {center_volatility:.2%}) = {new_grid:.2f}%"
-            )
-
-            # 确保网格在允许范围内
-            new_grid = max(min(new_grid, TradingConfig.GRID_PARAMS['max']), TradingConfig.GRID_PARAMS['min'])
-
-            # 只有在变化大于0.01%时才更新，避免频繁的微小调整
-            if abs(new_grid - self.grid_size) > 0.01:
-                self.logger.info(
-                    f"调整网格大小 | "
-                    f"平滑波动率: {volatility_for_decision:.2%} | "  # 日志中体现是平滑值
-                    f"原网格: {self.grid_size:.2f}% | "
-                    f"新网格 (限定范围后): {new_grid:.2f}%"
-                )
-                self.grid_size = new_grid
-                self.last_grid_adjust_time = time.time()  # 更新时间
-                # 保存状态
-                self._save_state()
-
-        except Exception as e:
-            self.logger.error(f"调整网格大小失败: {str(e)}")
-
-    async def _calculate_volatility(self):
-        """
-        计算改进的混合波动率：7天4小时线传统波动率 + EWMA波动率
-        使用4小时K线数据计算7天年化波动率，结合EWMA提供敏感性
-        更短的时间窗口让机器人更敏感地响应短期市场变化
-        """
-        try:
-            # 获取7天4小时K线数据 (7天 * 6根4小时K线 = 42根)
-            klines = await self.exchange.fetch_ohlcv(
-                self.symbol,
-                timeframe='4h',  # 从'1d'改为'4h'
-                limit=42         # 7天 * 6根4小时K线 = 42
-            )
-
-            if not klines or len(klines) < 2:
-                self.logger.warning("K线数据不足，返回默认波动率")
-                return 0.2  # 返回20%的默认波动率
-
-            # 提取收盘价
-            prices = [float(k[4]) for k in klines]
-            current_price = prices[-1]
-
-            # 计算7天传统波动率 (传递完整的klines数据以支持成交量加权)
-            traditional_volatility = self._calculate_traditional_volatility(klines)
-
-            # 计算EWMA波动率
-            ewma_volatility = self._update_ewma_volatility(current_price)
-
-            # 混合波动率：EWMA权重0.7，传统波动率权重0.3
-            if ewma_volatility is not None:
-                hybrid_volatility = (
-                    settings.VOLATILITY_HYBRID_WEIGHT * ewma_volatility +
-                    (1 - settings.VOLATILITY_HYBRID_WEIGHT) * traditional_volatility
-                )
-                self.logger.debug(
-                    f"混合波动率计算 | 传统: {traditional_volatility:.4f} | "
-                    f"EWMA: {ewma_volatility:.4f} | 混合: {hybrid_volatility:.4f}"
-                )
-            else:
-                # EWMA未初始化时使用传统波动率
-                hybrid_volatility = traditional_volatility
-                self.logger.debug(f"使用传统波动率: {traditional_volatility:.4f}")
-
-            return hybrid_volatility
-
-        except Exception as e:
-            self.logger.error(f"计算波动率失败: {str(e)}")
-            return 0.2  # 返回默认波动率而不是0
-
-    def _calculate_traditional_volatility(self, klines):
-        """
-        计算传统的7天年化波动率 (已优化：支持成交量加权)
-        使用对数收益率的标准差，基于4小时数据
-        """
-        if len(klines) < 2:
-            return 0.2
-
-        # 提取收盘价和成交量
-        prices = np.array([float(k[4]) for k in klines])
-        volumes = np.array([float(k[5]) for k in klines])
-
-        # 计算对数收益率
-        # np.diff 会让序列长度减1，所以我们对应地处理成交量
-        log_returns = np.diff(np.log(prices))
-
-        # 如果不启用成交量加权，则执行原逻辑
-        if not TradingConfig.ENABLE_VOLUME_WEIGHTING:
-            volatility = np.std(log_returns) * np.sqrt(365 * 6)
-            return volatility
-
-        # --- 执行成交量加权逻辑 ---
-        # 我们需要对应收益率的成交量，通常使用后一根K线的成交量
-        relevant_volumes = volumes[1:]
-
-        # 计算平均成交量，处理分母为0的情况
-        average_volume = np.mean(relevant_volumes)
-        if average_volume == 0:
-            # 如果所有成交量都为0，则退回至不加权的计算
-            volatility = np.std(log_returns) * np.sqrt(365 * 6)
-            return volatility
-
-        # 计算成交量因子 (权重)
-        volume_factors = relevant_volumes / average_volume
-
-        # 计算加权后的收益率
-        weighted_log_returns = log_returns * volume_factors
-
-        self.logger.debug(f"成交量加权计算 | 平均成交量: {average_volume:.2f} | 成交量权重范围: [{np.min(volume_factors):.2f}, {np.max(volume_factors):.2f}]")
-
-        # 基于加权收益率计算年化波动率
-        volatility = np.std(weighted_log_returns) * np.sqrt(365 * 6)
-
-        return volatility
-
-    def _update_ewma_volatility(self, current_price):
-        """
-        更新EWMA波动率
-        使用RiskMetrics标准的λ=0.94
-        """
-        if self.last_price is None:
-            # 首次调用，保存价格但不计算波动率
-            self.last_price = current_price
-            return None
-
-        # 计算当期收益率的平方
-        if self.last_price > 0:
-            return_squared = (np.log(current_price / self.last_price)) ** 2
-        else:
-            return_squared = 0
-
-        # 更新EWMA波动率
-        lambda_factor = settings.VOLATILITY_EWMA_LAMBDA
-
-        if not self.ewma_initialized:
-            # 首次初始化：使用当期收益率平方作为初始值
-            self.ewma_volatility = return_squared
-            self.ewma_initialized = True
-        else:
-            # EWMA更新公式：σ²(t) = λ * σ²(t-1) + (1-λ) * r²(t)
-            self.ewma_volatility = (
-                lambda_factor * self.ewma_volatility +
-                (1 - lambda_factor) * return_squared
-            )
-
-        # 更新上一次价格
-        self.last_price = current_price
-
-        # 返回年化波动率 (开平方并年化)
-        return np.sqrt(self.ewma_volatility * 252)
-
-    def _adjust_amount_precision(self, amount):
-        """根据交易所精度动态调整数量"""
-        if self.amount_precision is None:
-            # 如果精度未初始化，使用默认值
-            self.logger.warning("数量精度未初始化，使用默认值3")
-            return float(f"{amount:.3f}")
-
-        # 使用ccxt的精度调整方法
-        try:
-            return self.exchange.exchange.amount_to_precision(self.symbol, amount)
-        except Exception as e:
-            self.logger.error(f"精度调整失败: {e}, 使用默认精度")
-            precision = int(self.amount_precision) if self.amount_precision is not None else 3
-            return float(f"{amount:.{precision}f}")
-
-    def _normalize_order_amount(self, amount: float, price: float) -> tuple[str | float, float, float] | None:
-        """应用交易所限制并返回下单数量、浮点数量和名义金额"""
-        if amount is None or price is None or price <= 0:
-            return None
-
-        try:
-            normalized_amount = float(amount)
-        except (TypeError, ValueError):
-            return None
-
-        if normalized_amount <= 0:
-            return None
-
-        limits = (self.symbol_info or {}).get('limits') or {}
-        amount_limits = limits.get('amount') or {}
-        cost_limits = limits.get('cost') or {}
-
-        def _safe_float(value):
-            try:
-                return float(value)
-            except (TypeError, ValueError):
-                return None
-
-        min_amount = _safe_float(amount_limits.get('min'))
-        max_amount = _safe_float(amount_limits.get('max'))
-        min_cost = _safe_float(cost_limits.get('min'))
-        max_cost = _safe_float(cost_limits.get('max'))
-
-        if min_amount is not None and normalized_amount < min_amount:
-            normalized_amount = min_amount
-        if min_cost is not None and min_cost > 0:
-            min_amount_from_cost = min_cost / price
-            if normalized_amount < min_amount_from_cost:
-                normalized_amount = min_amount_from_cost
-
-        if max_amount is not None and max_amount > 0 and normalized_amount > max_amount:
-            normalized_amount = max_amount
-        if max_cost is not None and max_cost > 0:
-            max_amount_from_cost = max_cost / price
-            if normalized_amount > max_amount_from_cost:
-                normalized_amount = max_amount_from_cost
-
-        precision_amount = self._adjust_amount_precision(normalized_amount)
-
-        try:
-            amount_float = float(precision_amount)
-        except (TypeError, ValueError):
-            return None
-
-        if amount_float <= 0:
-            return None
-
-        if min_amount is not None and amount_float < min_amount:
-            precision_amount = self._adjust_amount_precision(min_amount)
-            try:
-                amount_float = float(precision_amount)
-            except (TypeError, ValueError):
-                return None
-            if amount_float < min_amount:
-                return None
-
-        if min_cost is not None and min_cost > 0 and amount_float * price < min_cost:
-            target_amount = min_cost / price
-            precision_amount = self._adjust_amount_precision(target_amount)
-            try:
-                amount_float = float(precision_amount)
-            except (TypeError, ValueError):
-                return None
-            if amount_float * price < min_cost:
-                return None
-
-        if max_amount is not None and max_amount > 0 and amount_float > max_amount:
-            precision_amount = self._adjust_amount_precision(max_amount)
-            try:
-                amount_float = float(precision_amount)
-            except (TypeError, ValueError):
-                return None
-            if amount_float > max_amount:
-                return None
-
-        if max_cost is not None and max_cost > 0 and amount_float * price > max_cost:
-            target_amount = max_cost / price
-            precision_amount = self._adjust_amount_precision(target_amount)
-            try:
-                amount_float = float(precision_amount)
-            except (TypeError, ValueError):
-                return None
-            if amount_float * price > max_cost:
-                return None
-
-        notional = amount_float * price
-        return precision_amount, amount_float, notional
-
-    def _adjust_price_precision(self, price):
-        """根据交易所精度动态调整价格"""
-        if self.price_precision is None:
-            # 如果精度未初始化，使用默认值
-            self.logger.warning("价格精度未初始化，使用默认值2")
-            return float(f"{price:.2f}")
-
-        # 使用ccxt的精度调整方法
-        try:
-            return self.exchange.exchange.price_to_precision(self.symbol, price)
-        except Exception as e:
-            self.logger.error(f"价格精度调整失败: {e}, 使用默认精度")
-            precision = int(self.price_precision) if self.price_precision is not None else 2
-            return float(f"{price:.{precision}f}")
-
-    async def calculate_trade_amount(self, side, order_price):
-        # 获取必要参数
-        balance = await self.exchange.fetch_balance()
-        total_assets = float(balance['total'][self.quote_asset]) + float(balance['total'].get(self.base_asset, 0)) * order_price
-
-        # 计算波动率调整因子
-        volatility = await self._calculate_volatility()
-        volatility_factor = 1 / (1 + volatility * 10)  # 波动越大，交易量越小
-
-        # 计算凯利仓位
-        win_rate = await self.calculate_win_rate()
-        payoff_ratio = await self.calculate_payoff_ratio()
-
-        # 安全版凯利公式计算
-        kelly_f = max(0.0, (win_rate * payoff_ratio - (1 - win_rate)) / payoff_ratio)  # 确保非负
-        kelly_f = min(kelly_f, 0.3)  # 最大不超过30%仓位
-
-        # 获取价格分位因子
-        price_percentile = await self._get_price_percentile()
-        if side == 'buy':
-            percentile_factor = 1 + (1 - price_percentile) * 0.5  # 价格越低，买入越多
-        else:
-            percentile_factor = 1 + price_percentile * 0.5  # 价格越高，卖出越多
-
-        # 动态计算交易金额
-        risk_adjusted_amount = min(
-            total_assets * settings.RISK_FACTOR * volatility_factor * kelly_f * percentile_factor,
-            total_assets * settings.MAX_POSITION_RATIO
-        )
-
-        # 应用最小/最大限制
-        amount_quote = max(
-            min(risk_adjusted_amount, TradingConfig.BASE_AMOUNT),
-            settings.MIN_TRADE_AMOUNT
-        )
-
-        return amount_quote
-
-    async def calculate_win_rate(self):
-        """计算胜率"""
-        try:
-            trades = self.order_tracker.get_trade_history()
-            if not trades:
-                return 0
-
-            # 计算盈利交易数量
-            winning_trades = [t for t in trades if t['profit'] > 0]
-            win_rate = len(winning_trades) / len(trades)
-
-            return win_rate
-        except Exception as e:
-            self.logger.error(f"计算胜率失败: {str(e)}")
-            return 0
-
-    async def calculate_payoff_ratio(self):
-        """计算盈亏比"""
-        trades = self.order_tracker.get_trade_history()
-        if len(trades) < 10:
-            return 1.0
-
-        avg_win = np.mean([t['profit'] for t in trades if t['profit'] > 0])
-        avg_loss = np.mean([abs(t['profit']) for t in trades if t['profit'] < 0])
-        return avg_win / avg_loss if avg_loss != 0 else 1.0
-
-    async def save_trade_stats(self):
-        """保存交易统计数据"""
-        stats = {
-            'timestamp': datetime.now().isoformat(),
-            'grid_size': self.grid_size,
-            'position_size': self.current_position,
-            'volatility': await self._calculate_volatility(),
-            'win_rate': await self.calculate_win_rate(),
-            'payoff_ratio': await self.calculate_payoff_ratio()
-        }
-        with open('trade_stats.json', 'a') as f:
-            f.write(json.dumps(stats) + '\n')
-
-    async def _get_order_price(self, side):
-        """获取订单价格"""
-        try:
-            order_book = await self.exchange.fetch_order_book(self.symbol)
-            ask_price = order_book['asks'][0][0]  # 卖一价
-            bid_price = order_book['bids'][0][0]  # 买一价
-
-            if side == 'buy':
-                order_price = ask_price  # 直接用卖一价
-            else:
-                order_price = bid_price  # 直接用买一价
-
-            order_price = round(order_price, 2)
-
-            self.logger.info(
-                f"订单定价 | 方向: {side} | "
-                f"订单价: {order_price}"
-            )
-
-            return order_price
-        except Exception as e:
-            self.logger.error(f"获取订单价格失败: {str(e)}")
-            raise
-
-    async def _get_price_percentile(self, period='7d'):
-        """获取当前价格在历史中的分位位置"""
-        try:
-            # 获取过去7天价格数据（使用4小时K线）
-            ohlcv = await self.exchange.fetch_ohlcv(self.symbol, '4h', limit=42)  # 42根4小时K线 ≈ 7天
-            closes = [candle[4] for candle in ohlcv]
-            current_price = await self._get_latest_price()
-
-            # 计算分位值
-            sorted_prices = sorted(closes)
-            lower = sorted_prices[int(len(sorted_prices) * 0.25)]  # 25%分位
-            upper = sorted_prices[int(len(sorted_prices) * 0.75)]  # 75%分位
-
-            # 添加数据有效性检查
-            if len(sorted_prices) < 10:  # 当数据不足时使用更宽松的判断
-                self.logger.warning("历史数据不足，使用简化分位计算")
-                mid_price = (sorted_prices[0] + sorted_prices[-1]) / 2
-                return 0.5 if current_price >= mid_price else 0.0
-
-            # 计算当前价格位置
-            if current_price <= lower:
-                return 0.0  # 处于低位
-            elif current_price >= upper:
-                return 1.0  # 处于高位
-            else:
-                return (current_price - lower) / (upper - lower)
-
-        except Exception as e:
-            self.logger.error(f"获取价格分位失败: {str(e)}")
-            return 0.5  # 默认中间位置
-
-    async def _calculate_required_funds(self, side):
-        """计算需要划转的资金量"""
-        current_price = await self._get_latest_price()
-        balance = await self.exchange.fetch_balance()
-        total_assets = float(balance['total'][self.quote_asset]) + float(balance['total'].get(self.base_asset, 0)) * current_price
-
-        # 获取当前订单需要的金额
-        amount_quote = await self.calculate_trade_amount(side, current_price)
-
-        # 考虑手续费和滑价
-        required = amount_quote * 1.05  # 增加5%缓冲
-        return min(required, settings.MAX_POSITION_RATIO * total_assets)
-
-    async def _transfer_excess_funds(self):
-        """将超出总资产16%目标的部分资金转回理财账户"""
-        # 功能开关检查
-        if not settings.ENABLE_SAVINGS_FUNCTION:
-            return
-
-        try:
-            balance = await self.exchange.fetch_balance()
-            current_price = await self._get_latest_price()
-            total_assets = await self._get_pair_specific_assets_value()
-
-            # 如果无法获取价格或总资产，则跳过
-            if not current_price or current_price <= 0 or total_assets <= 0:
-                self.logger.warning("无法获取价格或总资产，跳过资金转移检查")
-                return
-
-            # 计算目标保留金额 (总资产的16%)
-            target_quote_hold = total_assets * 0.16
-            target_base_hold_value = total_assets * 0.16
-            target_base_hold_amount = target_base_hold_value / current_price
-
-            # 获取当前现货可用余额
-            spot_quote_balance = float(balance.get('free', {}).get(self.quote_asset, 0))
-            spot_base_balance = float(balance.get('free', {}).get(self.base_asset, 0))
-
-            self.logger.info(
-                f"资金转移检查 | 总资产: {total_assets:.2f} {self.quote_asset} | "
-                f"目标{self.quote_asset}持有: {target_quote_hold:.2f} | 现货{self.quote_asset}: {spot_quote_balance:.2f} | "
-                f"目标{self.base_asset}持有(等值): {target_base_hold_value:.2f} {self.quote_asset} ({target_base_hold_amount:.4f} {self.base_asset}) | "
-                f"现货{self.base_asset}: {spot_base_balance:.4f}"
-            )
-
-            transfer_executed = False  # 标记是否执行了划转
-
-            # 处理计价货币：如果现货超出目标，转移多余部分
-            if spot_quote_balance > target_quote_hold:
-                transfer_amount = spot_quote_balance - target_quote_hold
-                # 增加最小划转金额判断，避免无效操作
-                # 将阈值提高到 1.0
-                if transfer_amount > 1.0:
-                    self.logger.info(f"转移多余{self.quote_asset}到理财: {transfer_amount:.2f}")
-                    try:
-                        await self.exchange.transfer_to_savings(self.quote_asset, transfer_amount)
-                        transfer_executed = True
-                    except Exception as transfer_e:
-                        self.logger.error(f"转移{self.quote_asset}到理财失败: {str(transfer_e)}")
-                else:
-                    self.logger.info(f"{self.quote_asset}超出部分 ({transfer_amount:.2f}) 过小，不执行划转")
-
-            # 处理基础货币：如果现货超出目标，转移多余部分
-            if spot_base_balance > target_base_hold_amount:
-                transfer_amount = spot_base_balance - target_base_hold_amount
-                # 检查转移金额是否大于等于最小申购额
-                min_transfer = settings.MIN_BNB_TRANSFER if self.base_asset == 'BNB' else 0.01
-                if transfer_amount >= min_transfer:
-                    self.logger.info(f"转移多余{self.base_asset}到理财: {transfer_amount:.4f}")
-                    try:
-                        await self.exchange.transfer_to_savings(self.base_asset, transfer_amount)
-                        transfer_executed = True
-                    except Exception as transfer_e:
-                        self.logger.error(f"转移{self.base_asset}到理财失败: {str(transfer_e)}")
-                else:
-                    # 修改日志消息以反映新的阈值
-                    self.logger.info(f"{self.base_asset}超出部分 ({transfer_amount:.4f}) 低于最小申购额 {min_transfer}，不执行划转")
-
-            if transfer_executed:
-                self.logger.info("多余资金已尝试转移到理财账户")
-            else:
-                self.logger.info("无需转移资金到理财账户")
-
-        except Exception as e:
-            self.logger.error(f"转移多余资金检查失败: {str(e)}")
-
-    async def _check_flip_signal(self):
-        """检查是否需要翻转交易方向"""
-        try:
-            current_price = self.current_price
-            price_diff = abs(current_price - self.base_price)
-            flip_threshold = self.base_price * FLIP_THRESHOLD(self.grid_size)
-
-            if price_diff >= flip_threshold:
-                # 智能预划转资金
-                await self._pre_transfer_funds(current_price)
-                self.logger.info(f"价格偏离阈值 | 当前价: {current_price} | 基准价: {self.base_price}")
-                return True
-        except Exception as e:
-            self.logger.error(f"翻转信号检查失败: {str(e)}")
-            return False
-
-    async def _pre_transfer_funds(self, current_price):
-        """智能预划转资金"""
-        try:
-            # 根据预期方向计算需求
-            expected_side = 'buy' if current_price > self.base_price else 'sell'
-            required = await self._calculate_required_funds(expected_side)
-
-            # 添加20%缓冲
-            required_with_buffer = required * 1.2
-
-            # 分批次划转（应对大额划转限制）
-            max_single_transfer = self.config.MAX_SINGLE_TRANSFER
-            while required_with_buffer > 0:
-                transfer_amount = min(required_with_buffer, max_single_transfer)
-                await self.exchange.transfer_to_spot(self.quote_asset, transfer_amount)
-                required_with_buffer -= transfer_amount
-                self.logger.info(f"预划转完成: {transfer_amount} {self.quote_asset} | 剩余需划转: {required_with_buffer}")
-
-            self.logger.info("资金预划转完成，等待10秒确保到账")
-            await asyncio.sleep(10)  # 等待资金到账
-
-        except Exception as e:
-            self.logger.error(f"预划转失败: {str(e)}")
-            raise
-
-    def _calculate_dynamic_base(self, total_assets):
-        """计算动态基础交易金额"""
-        # 计算基于总资产百分比的交易金额范围
-        min_amount = max(
-            settings.MIN_TRADE_AMOUNT,  # 不低于最小交易金额
-            total_assets * settings.MIN_POSITION_PERCENT  # 不低于总资产的5%
-        )
-        max_amount = total_assets * settings.MAX_POSITION_PERCENT  # 不超过总资产的15%
-
-        # 计算目标交易金额（总资产的10%）
-        target_amount = total_assets * 0.1
-
-        # 确保交易金额在允许范围内
-        return max(
-            min_amount,
-            min(
-                target_amount,
-                max_amount
-            )
-        )
-
-    async def _check_and_transfer_initial_funds(self):
-        """检查并划转初始资金"""
-        # 功能开关检查
-        if not settings.ENABLE_SAVINGS_FUNCTION:
-            self.logger.info("理财功能已禁用，跳过初始资金检查与划转。")
-            return
-
-        try:
-            # 获取现货和理财账户余额
-            balance = await self.exchange.fetch_balance()
-            funding_balance = await self.exchange.fetch_funding_balance()
-            total_assets = await self._get_pair_specific_assets_value()
-            current_price = await self._get_latest_price()
-
-            # 计算目标持仓（总资产的16%）
-            target_quote = total_assets * 0.16
-            target_base = (total_assets * 0.16) / current_price
-
-            # 获取现货余额
-            quote_balance = float(balance['free'].get(self.quote_asset, 0))
-            base_balance = float(balance['free'].get(self.base_asset, 0))
-
-            # 计算总余额（现货+理财）
-            total_quote = quote_balance + float(funding_balance.get(self.quote_asset, 0))
-            total_base = base_balance + float(funding_balance.get(self.base_asset, 0))
-
-            # 调整计价货币余额
-            if quote_balance > target_quote:
-                # 多余的申购到理财
-                transfer_amount = quote_balance - target_quote
-                self.logger.info(f"发现可划转{self.quote_asset}: {transfer_amount}")
-                # --- 添加最小申购金额检查 (>= 1) ---
-                if transfer_amount >= 1.0:
-                    try:
-                        await self.exchange.transfer_to_savings(self.quote_asset, transfer_amount)
-                        self.logger.info(f"已将 {transfer_amount:.2f} {self.quote_asset} 申购到理财")
-                    except Exception as e_savings_quote:
-                        self.logger.error(f"申购{self.quote_asset}到理财失败: {str(e_savings_quote)}")
-                else:
-                    self.logger.info(f"可划转{self.quote_asset} ({transfer_amount:.2f}) 低于最小申购额 1.0，跳过申购")
-            elif quote_balance < target_quote:
-                # 不足的从理财赎回
-                needed_amount = target_quote - quote_balance
-
-                # --- 【新增】前置检查：确保理财账户里有该资产 ---
-                funding_quote_balance = float(funding_balance.get(self.quote_asset, 0))
-                if funding_quote_balance > 0:
-                    # 实际能赎回的金额，不能超过理财账户里的余额
-                    actual_transfer_amount = min(needed_amount, funding_quote_balance)
-                    self.logger.info(f"理财账户有 {funding_quote_balance:.2f} {self.quote_asset}，尝试从理财赎回: {actual_transfer_amount:.2f}")
-                    try:
-                        # 确保赎回金额大于一个极小值，避免API报错
-                        if actual_transfer_amount >= 0.01:
-                            await self.exchange.transfer_to_spot(self.quote_asset, actual_transfer_amount)
-                            self.logger.info(f"已成功从理财赎回 {actual_transfer_amount:.2f} {self.quote_asset}")
-                        else:
-                            self.logger.info(f"计算出的需赎回金额 ({actual_transfer_amount:.4f}) 过小，跳过。")
-                    except Exception as e_spot_quote:
-                        self.logger.error(f"从理财赎回{self.quote_asset}失败: {str(e_spot_quote)}")
-                else:
-                    # 如果理财里没有，就直接警告
-                    self.logger.warning(f"现货{self.quote_asset}不足，且理财账户中没有{self.quote_asset}可供赎回。请手动补充底仓。")
-
-            # 调整基础货币余额
-            if base_balance > target_base:
-                # 多余的申购到理财
-                transfer_amount = base_balance - target_base
-                self.logger.info(f"发现可划转{self.base_asset}: {transfer_amount}")
-                # --- 添加最小申购金额检查 ---
-                min_transfer = settings.MIN_BNB_TRANSFER if self.base_asset == 'BNB' else 0.01
-                if transfer_amount >= min_transfer:
-                    try:
-                        await self.exchange.transfer_to_savings(self.base_asset, transfer_amount)
-                        self.logger.info(f"已将 {transfer_amount:.4f} {self.base_asset} 申购到理财")
-                    except Exception as e_savings:
-                        self.logger.error(f"申购{self.base_asset}到理财失败: {str(e_savings)}")
-                else:
-                    self.logger.info(f"可划转{self.base_asset} ({transfer_amount:.4f}) 低于最小申购额 {min_transfer}，跳过申购")
-            elif base_balance < target_base:
-                # 不足的从理财赎回
-                needed_amount = target_base - base_balance
-
-                # --- 【新增】前置检查：确保理财账户里有该资产 ---
-                funding_base_balance = float(funding_balance.get(self.base_asset, 0))
-                if funding_base_balance > 0:
-                    # 实际能赎回的金额，不能超过理财账户里的余额
-                    actual_transfer_amount = min(needed_amount, funding_base_balance)
-                    self.logger.info(f"理财账户有 {funding_base_balance:.4f} {self.base_asset}，尝试从理财赎回: {actual_transfer_amount:.4f}")
-                    try:
-                        # 确保赎回金额大于一个极小值，避免API报错
-                        if actual_transfer_amount > 1e-8:
-                            await self.exchange.transfer_to_spot(self.base_asset, actual_transfer_amount)
-                            self.logger.info(f"已成功从理财赎回 {actual_transfer_amount:.4f} {self.base_asset}")
-                        else:
-                            self.logger.info(f"计算出的需赎回金额 ({actual_transfer_amount:.8f}) 过小，跳过。")
-                    except Exception as e_spot:
-                        self.logger.error(f"从理财赎回{self.base_asset}失败: {str(e_spot)}")
-                else:
-                    # 如果理财里没有，就直接警告
-                    self.logger.warning(f"现货{self.base_asset}不足，且理财账户中没有{self.base_asset}可供赎回。请手动补充底仓。")
-
-            self.logger.info(
-                f"资金分配完成\n"
-                f"{self.quote_asset}: {total_quote:.2f}\n"
-                f"{self.base_asset}: {total_base:.4f}"
-            )
-        except Exception as e:
-            self.logger.error(f"初始资金检查失败: {str(e)}")
-
-    async def _get_pair_specific_assets_value(self):
-        """
-        获取当前交易对相关资产价值（以计价货币计算）- 用于交易决策
-
-        此方法仅计算当前交易对（self.base_asset和self.quote_asset）的资产价值，
-        用于该交易对的交易决策和风险控制，实现交易对之间的风险隔离。
-
-        如需获取全账户总资产（用于报告），请使用 exchange.calculate_total_account_value() 方法。
-        """
-        try:
-            # 使用缓存避免频繁请求
-            current_time = time.time()
-            if hasattr(self, '_assets_cache') and \
-                    current_time - self._assets_cache['time'] < 60:  # 1分钟缓存
-                return self._assets_cache['value']
-
-            # 设置一个默认返回值，以防发生异常
-            default_total = self._assets_cache['value'] if hasattr(self, '_assets_cache') else 0
-
-            balance = await self.exchange.fetch_balance()
-            funding_balance = await self.exchange.fetch_funding_balance()
-            current_price = await self._get_latest_price()
-
-            # 防御性检查：确保返回的价格是有效的
-            if not current_price or current_price <= 0:
-                self.logger.error("获取价格失败，无法计算总资产")
-                return default_total
-
-            # 防御性检查：确保balance包含必要的键
-            if not balance:
-                self.logger.error("获取余额失败，返回默认总资产")
-                return default_total
-
-            # 分别获取现货和理财账户余额（使用动态资产名称）
-            spot_base = float(balance.get('free', {}).get(self.base_asset, 0) or 0)
-            spot_quote = float(balance.get('free', {}).get(self.quote_asset, 0) or 0)
-
-            # 加上已冻结的余额
-            spot_base += float(balance.get('used', {}).get(self.base_asset, 0) or 0)
-            spot_quote += float(balance.get('used', {}).get(self.quote_asset, 0) or 0)
-
-            # 加上理财账户余额
-            fund_base = 0
-            fund_quote = 0
-            if funding_balance:
-                fund_base = float(funding_balance.get(self.base_asset, 0) or 0)
-                fund_quote = float(funding_balance.get(self.quote_asset, 0) or 0)
-
-            # 分别计算现货和理财账户总值
-            spot_value = spot_quote + (spot_base * current_price)
-            fund_value = fund_quote + (fund_base * current_price)
-            total_assets = spot_value + fund_value
-
-            # 更新缓存
-            self._assets_cache = {
-                'time': current_time,
-                'value': total_assets
-            }
-
-            # 只在资产变化超过1%时才记录日志
-            if not hasattr(self, '_last_logged_assets') or \
-                    abs(total_assets - self._last_logged_assets) / max(self._last_logged_assets, 0.01) > 0.01:
-                self.logger.info(
-                    f"【{self.symbol}】交易对资产: {total_assets:.2f} {self.quote_asset} | "
-                    f"现货: {spot_value:.2f} {self.quote_asset} "
-                    f"({self.base_asset}: {spot_base:.4f}, {self.quote_asset}: {spot_quote:.2f}) | "
-                    f"理财: {fund_value:.2f} {self.quote_asset} "
-                    f"({self.base_asset}: {fund_base:.4f}, {self.quote_asset}: {fund_quote:.2f})"
-                )
-                self._last_logged_assets = total_assets
-
-            return total_assets
-
-        except Exception as e:
-            self.logger.error(f"计算总资产失败: {str(e)}")
-            return self._assets_cache['value'] if hasattr(self, '_assets_cache') else 0
-
-    async def _update_total_assets(self):
-        """更新总资产信息"""
-        try:
-            balance = await self.exchange.fetch_balance()
-            funding_balance = await self.exchange.fetch_funding_balance()
-
-            # 计算总资产
-            base_balance = float(balance['total'].get(self.base_asset, 0))
-            quote_balance = float(balance['total'].get(self.quote_asset, 0))
-            current_price = await self._get_latest_price()
-
-            self.total_assets = quote_balance + (base_balance * current_price)
-            self.logger.info(f"更新总资产: {self.total_assets:.2f} {self.quote_asset}")
-
-        except Exception as e:
-            self.logger.error(f"更新总资产失败: {str(e)}")
-
-    async def get_ma_data(self, short_period=20, long_period=50):
-        """获取MA数据"""
-        try:
-            # 获取K线数据
-            klines = await self.exchange.fetch_ohlcv(
-                self.symbol,
-                timeframe='1h',
-                limit=long_period + 10  # 多获取一些数据以确保计算准确
-            )
-
-            if not klines:
-                return None, None
-
-            # 提取收盘价
-            closes = [float(x[4]) for x in klines]
-
-            # 计算短期和长期MA
-            short_ma = sum(closes[-short_period:]) / short_period
-            long_ma = sum(closes[-long_period:]) / long_period
-
-            return short_ma, long_ma
-
-        except Exception as e:
-            self.logger.error(f"获取MA数据失败: {str(e)}")
-            return None, None
-
-    async def get_macd_data(self):
-        """获取MACD数据"""
-        try:
-            # 获取K线数据
-            klines = await self.exchange.fetch_ohlcv(
-                self.symbol,
-                timeframe='1h',
-                limit=100  # MACD需要更多数据来计算
-            )
-
-            if not klines:
-                return None, None
-
-            # 提取收盘价
-            closes = [float(x[4]) for x in klines]
-
-            # 计算EMA12和EMA26
-            ema12 = self._calculate_ema(closes, 12)
-            ema26 = self._calculate_ema(closes, 26)
-
-            # 计算MACD线
-            macd_line = ema12 - ema26
-
-            # 计算信号线（MACD的9日EMA）
-            signal_line = self._calculate_ema([macd_line], 9)
-
-            return macd_line, signal_line
-
-        except Exception as e:
-            self.logger.error(f"获取MACD数据失败: {str(e)}")
-            return None, None
-
-    async def get_adx_data(self, period=14):
-        """获取ADX数据"""
-        try:
-            # 获取K线数据
-            klines = await self.exchange.fetch_ohlcv(
-                self.symbol,
-                timeframe='1h',
-                limit=period + 10
-            )
-
-            if not klines:
-                return None
-
-            # 提取高低收价格
-            highs = [float(x[2]) for x in klines]
-            lows = [float(x[3]) for x in klines]
-            closes = [float(x[4]) for x in klines]
-
-            # 计算TR和DM
-            tr = []  # True Range
-            plus_dm = []  # +DM
-            minus_dm = []  # -DM
-
-            for i in range(1, len(klines)):
-                tr.append(max(
-                    highs[i] - lows[i],
-                    abs(highs[i] - closes[i - 1]),
-                    abs(lows[i] - closes[i - 1])
-                ))
-
-                plus_dm.append(max(0, highs[i] - highs[i - 1]))
-                minus_dm.append(max(0, lows[i - 1] - lows[i]))
-
-            # 计算ADX
-            atr = sum(tr[-period:]) / period
-            plus_di = (sum(plus_dm[-period:]) / period) / atr * 100
-            minus_di = (sum(minus_dm[-period:]) / period) / atr * 100
-            dx = abs(plus_di - minus_di) / (plus_di + minus_di) * 100
-            adx = sum([dx]) / period  # 简化版ADX计算
-
-            return adx
-
-        except Exception as e:
-            self.logger.error(f"获取ADX数据失败: {str(e)}")
-            return None
-
-    async def _ensure_sufficient_balance(self, side: str, price: float, amount: float) -> bool:
-        """AI交易余额检查包装，复用标准资金校验流程"""
-        try:
-            if price is None or price <= 0:
-                self.logger.error("价格无效，无法执行余额检查。")
-                return False
-
-            # 强制刷新余额缓存，避免使用过期数据导致余额误判
-            self.exchange.balance_cache = {'timestamp': 0, 'data': None}
-            self.exchange.funding_balance_cache = {'timestamp': 0, 'data': {}}
-
-            self.logger.info(f"🔍 AI交易余额检查 | 方向: {side} | 价格: {price:.4f} | 数量: {amount:.6f}")
-
-            spot_balance = await self.exchange.fetch_balance({'type': 'spot'})
-            funding_balance = await self.exchange.fetch_funding_balance()
-
-            # 记录关键余额信息用于调试
-            spot_usdt = float(spot_balance.get('free', {}).get(self.quote_asset, 0) or 0)
-            spot_base = float(spot_balance.get('free', {}).get(self.base_asset, 0) or 0)
-            funding_usdt = float(funding_balance.get(self.quote_asset, 0) or 0)
-            funding_base = float(funding_balance.get(self.base_asset, 0) or 0)
-
-            self.logger.info(
-                f"💰 实时余额 | 现货 {self.quote_asset}: {spot_usdt:.4f} | "
-                f"理财 {self.quote_asset}: {funding_usdt:.4f} | "
-                f"现货 {self.base_asset}: {spot_base:.6f} | "
-                f"理财 {self.base_asset}: {funding_base:.6f}"
-            )
-
-            if side == 'buy':
-                required_quote = float(price) * float(amount)
-                return await self._ensure_balance_for_trade(
-                    side='buy',
-                    spot_balance=spot_balance,
-                    funding_balance=funding_balance,
-                    required_quote=required_quote
-                )
-            elif side == 'sell':
-                required_base = float(amount)
-                required_quote = float(price) * required_base
-                return await self._ensure_balance_for_trade(
-                    side='sell',
-                    spot_balance=spot_balance,
-                    funding_balance=funding_balance,
-                    required_quote=required_quote,
-                    required_base=required_base
-                )
-            else:
-                self.logger.error(f"未知交易方向: {side}")
-                return False
-        except Exception as e:
-            self.logger.error(f"AI余额检查失败({side}): {e}", exc_info=True)
-            return False
-
-    def _calculate_ema(self, data, period):
-        """计算EMA"""
-        if not data or len(data) == 0:
-            return 0
-
-        multiplier = 2 / (period + 1)
-        ema = data[0]
-        for price in data[1:]:
-            ema = (price - ema) * multiplier + ema
-        return ema
-
-    async def _ensure_balance_for_trade(
-        self,
-        side: str,
-        spot_balance: dict,
-        funding_balance: dict,
-        *,
-        required_quote: float | None = None,
-        required_base: float | None = None
-    ) -> bool:
-        """
-        【重构后】统一检查买卖双方的余额，并在需要时从理财赎回。
-        """
-        try:
-            # 1. 确定所需资产和数量
-            amount_quote = required_quote if required_quote is not None else await self._calculate_order_amount(side)
-            if side == 'buy':
-                asset_needed = self.quote_asset
-                required_amount = amount_quote
-                spot_balance_asset = float(spot_balance.get('free', {}).get(self.quote_asset, 0) or 0)
-            else: # side == 'sell'
-                if required_base is not None:
-                    required_amount = required_base
-                else:
-                    if not self.current_price or self.current_price <= 0:
-                        self.logger.error(f"价格无效，无法计算卖出所需 {self.base_asset} 数量。")
-                        return False
-                    required_amount = amount_quote / self.current_price
-                asset_needed = self.base_asset
-                spot_balance_asset = float(spot_balance.get('free', {}).get(self.base_asset, 0) or 0)
-
-            self.logger.info(f"{side}前余额检查 | 所需 {asset_needed}: {required_amount:.4f} | 现货可用: {spot_balance_asset:.4f}")
-
-            # 2. 如果现货余额足够，直接成功返回
-            if spot_balance_asset >= required_amount:
-                return True
-
-            # 3. 现货不足，检查理财功能是否开启
-            if not settings.ENABLE_SAVINGS_FUNCTION:
-                self.logger.error(f"资金不足 ({asset_needed})，且理财功能已禁用。")
-                return False
-
-            # 4. 尝试从理财赎回
-            self.logger.info(f"现货 {asset_needed} 不足，尝试从理财赎回...")
-            funding_balance_asset = float(funding_balance.get(asset_needed, 0) or 0)
-
-            # 检查总余额是否足够
-            if spot_balance_asset + funding_balance_asset < required_amount:
-                msg = f"总资金不足警告 ({side}) | 所需 {asset_needed}: {required_amount:.4f} | 总计 (现货+理财): {spot_balance_asset + funding_balance_asset:.4f}"
-                self.logger.error(msg)
-                send_pushplus_message(msg, "总资金不足警告")
-                return False
-
-            # 计算需要赎回的金额 (增加5%缓冲)
-            redeem_amount = (required_amount - spot_balance_asset) * 1.05
-            # 确保赎回金额不超过理财账户的余额
-            actual_redeem_amount = min(redeem_amount, funding_balance_asset)
-
-            self.logger.info(f"从理财赎回 {actual_redeem_amount:.4f} {asset_needed}")
-            await self.exchange.transfer_to_spot(asset_needed, actual_redeem_amount)
-            await asyncio.sleep(5) # 等待资金到账
-
-            # 5. 再次检查余额
-            new_spot_balance = await self.exchange.fetch_balance({'type': 'spot'})
-            new_spot_balance_asset = float(new_spot_balance.get('free', {}).get(asset_needed, 0) or 0)
-            self.logger.info(f"赎回后余额检查 | 现货 {asset_needed}: {new_spot_balance_asset:.4f}")
-
-            if new_spot_balance_asset >= required_amount:
-                return True
-            else:
-                self.logger.error(f"赎回后资金仍不足 ({asset_needed})。")
-                return False
-
-        except Exception as e:
-            self.logger.error(f"检查 {side} 余额失败: {e}", exc_info=True)
-            send_pushplus_message(f"余额检查错误 ({side}): {e}", "系统错误")
-            return False
-
-
-
-    async def _execute_trade(self, side, price, amount, retry_count=None):
-        """执行交易并发送通知"""
-        try:
-            order = await self.exchange.create_order(
-                self.symbol,
-                'market',
-                side,
-                amount,
-                price
-            )
-
-            # 计算交易总额
-            total = float(amount) * float(price)
-
-            # 使用新的格式化函数发送通知
-            message = format_trade_message(
-                side=side,
-                symbol=self.symbol,
-                price=float(price),
-                amount=float(amount),
-                total=total,
-                grid_size=self.grid_size,
-                base_asset=self.base_asset,
-                quote_asset=self.quote_asset,
-                retry_count=retry_count
-            )
-
-            send_pushplus_message(message, "交易执行通知")
-
-            return order
-        except Exception as e:
-            self.logger.error(f"执行交易失败: {str(e)}")
-            raise
-
-    async def _execute_ai_trade(self, side: str, amount_pct: float, suggestion: dict):
-        """
-        执行AI建议的交易
-
-        Args:
-            side: 'buy' 或 'sell'
-            amount_pct: 资金比例百分比 (0-100)
-            suggestion: AI建议字典
-        """
-        try:
-            # 获取当前账户资产
-            total_value = await self._get_pair_specific_assets_value()
-
-            # 计算交易金额 (USDT)
-            trade_amount_usdt = total_value * (amount_pct / 100)
-
-            # 检查最小交易金额
-            if trade_amount_usdt < settings.MIN_TRADE_AMOUNT:
-                self.logger.warning(
-                    f"AI建议交易金额过小 ({trade_amount_usdt:.2f} USDT < {settings.MIN_TRADE_AMOUNT} USDT)，跳过"
-                )
-                return False
-
-            current_price = self.current_price
-            if current_price is None or current_price <= 0:
-                self.logger.error("当前价格无效，无法执行AI交易")
-                return False
-
-            normalized = self._normalize_order_amount(trade_amount_usdt / current_price, current_price)
-            if not normalized:
-                self.logger.warning("AI建议交易数量在精度调整后无效，跳过")
-                return False
-
-            amount_for_order, amount_float, actual_notional = normalized
-
-            if amount_float <= 0:
-                self.logger.warning("AI建议交易数量调整后为0，跳过")
-                return False
-
-            trade_amount_usdt = actual_notional
-
-            if trade_amount_usdt < settings.MIN_TRADE_AMOUNT:
-                self.logger.warning(
-                    f"AI建议交易金额经调整后过小 ({trade_amount_usdt:.2f} USDT < {settings.MIN_TRADE_AMOUNT} USDT)，跳过"
-                )
-                return False
-
-            self.logger.info(
-                f"执行AI建议交易 | "
-                f"方向: {side} | "
-                f"价格: {current_price:.4f} | "
-                f"数量: {amount_float:.6f} | "
-                f"金额: {trade_amount_usdt:.2f} USDT | "
-                f"置信度: {suggestion['confidence']}%"
-            )
-
-            # 使用资金锁保护余额检查和下单的原子操作，防止并发竞态条件
-            async with self._balance_lock:
-                # 余额检查
-                if side == 'buy':
-                    if not await self._ensure_sufficient_balance('buy', current_price, amount_float):
-                        self.logger.warning("AI建议买入但余额不足")
-                        return False
-                else:  # sell
-                    if not await self._ensure_sufficient_balance('sell', current_price, amount_float):
-                        self.logger.warning("AI建议卖出但余额不足")
-                        return False
-
-                # 立即执行交易（在锁保护期间，防止其他操作占用资金）
-                order = await self._execute_trade(side, current_price, amount_for_order)
-
-            # 锁释放后处理订单记录
-            if order:
-                # 修复 KeyError: 使用真实订单对象，添加 AI 相关字段
-                order_to_track = order.copy()  # 复制订单对象
-                order_to_track['type'] = 'ai_assisted'
-                order_to_track['confidence'] = suggestion['confidence']
-                order_to_track['reason'] = suggestion['reason']
-                order_to_track['risk_level'] = suggestion.get('risk_level', 'unknown')
-
-                # 记录AI交易（包含原始订单的 'id' 字段）
-                self.order_tracker.add_order(order_to_track)
-
-                # 发送AI交易通知
-                ai_message = (
-                    f"🤖 AI辅助交易执行成功\n"
-                    f"交易对: {self.symbol}\n"
-                    f"操作: {side.upper()}\n"
-                    f"价格: {current_price:.4f} {self.quote_asset}\n"
-                    f"数量: {amount_float:.6f} {self.base_asset}\n"
-                    f"金额: {trade_amount_usdt:.2f} {self.quote_asset}\n"
-                    f"置信度: {suggestion['confidence']}%\n"
-                    f"理由: {suggestion['reason']}\n"
-                    f"风险等级: {suggestion.get('risk_level', 'N/A')}"
-                )
-
-                if suggestion.get('stop_loss'):
-                    ai_message += f"\n止损价: {suggestion['stop_loss']:.4f}"
-                if suggestion.get('take_profit'):
-                    ai_message += f"\n止盈价: {suggestion['take_profit']:.4f}"
-
-                send_pushplus_message(ai_message, "AI交易通知")
-
-                self.logger.info(f"AI交易执行成功 | 订单ID: {order.get('id', 'N/A')}")
-                return True
-
-            return False
-
-        except Exception as e:
-            self.logger.error(f"AI交易执行失败: {e}", exc_info=True)
-            send_pushplus_message(
-                f"AI交易执行失败\n"
-                f"交易对: {self.symbol}\n"
-                f"操作: {side}\n"
-                f"错误: {str(e)}",
-                "AI交易错误"
-            )
-            return False
-
-    # ============================================================================
-    # 🆕 止损机制相关方法
-    # ============================================================================
-
-    async def _calculate_current_profit(self) -> float:
-        """
-        计算当前盈利（USDT）
-
-        Returns:
-            当前盈利金额（正数表示盈利，负数表示亏损）
-        """
-        try:
-            # 获取当前总资产
-            total_assets = await self._get_pair_specific_assets_value()
-
-            # 如果设置了初始本金，用总资产减去初始本金
-            if settings.INITIAL_PRINCIPAL and settings.INITIAL_PRINCIPAL > 0:
-                profit = total_assets - settings.INITIAL_PRINCIPAL
-                self.logger.debug(
-                    f"盈利计算（基于初始本金） | "
-                    f"总资产: {total_assets:.2f} | "
-                    f"初始本金: {settings.INITIAL_PRINCIPAL:.2f} | "
-                    f"盈亏: {profit:+.2f}"
-                )
-            else:
-                # 如果没设置初始本金，使用交易历史计算累计盈利
-                profit = sum(t.get('profit', 0) for t in self.order_tracker.trade_history)
-                self.logger.debug(
-                    f"盈利计算（基于交易历史） | "
-                    f"累计盈利: {profit:+.2f}"
-                )
-
-            return profit
-
-        except Exception as e:
-            self.logger.error(f"计算盈利失败: {e}", exc_info=True)
-            return 0.0
-
-    async def _check_stop_loss(self) -> tuple[bool, str]:
-        """
-        检查是否需要触发止损
-
-        Returns:
-            (是否触发, 触发原因)
-        """
-        # 如果未启用止损，直接返回
-        if not settings.ENABLE_STOP_LOSS:
-            return False, ""
-
-        # 如果已经触发过止损，不再检查
-        if self.stop_loss_triggered:
-            return False, "已触发过止损"
-
-        current_price = self.current_price
-
-        # ━━━━━━━━━━━━━━━━━━━━━━━━━━━━━━━━━━━━━━━━━━━━━━━━
-        # 1. 价格止损检查
-        # ━━━━━━━━━━━━━━━━━━━━━━━━━━━━━━━━━━━━━━━━━━━━━━━━
-        if settings.STOP_LOSS_PERCENTAGE > 0:
-            # 计算止损价格
-            stop_loss_price = self.base_price * (1 - settings.STOP_LOSS_PERCENTAGE / 100)
-
-            # 缓存止损价格，避免重复计算
-            self.stop_loss_price = stop_loss_price
-
-            # 当前价格跌破止损价
-            if current_price <= stop_loss_price:
-                drop_percentage = (self.base_price - current_price) / self.base_price * 100
-                reason = (
-                    f"价格止损触发 | "
-                    f"当前价: {current_price:.2f} | "
-                    f"止损价: {stop_loss_price:.2f} | "
-                    f"基准价: {self.base_price:.2f} | "
-                    f"跌幅: -{drop_percentage:.2f}%"
-                )
-                self.logger.warning(reason)
-                return True, reason
-
-        # ━━━━━━━━━━━━━━━━━━━━━━━━━━━━━━━━━━━━━━━━━━━━━━━━
-        # 2. 回撤止损检查（止盈）
-        # ━━━━━━━━━━━━━━━━━━━━━━━━━━━━━━━━━━━━━━━━━━━━━━━━
-        if settings.TAKE_PROFIT_DRAWDOWN > 0:
-            # 计算当前盈利
-            current_profit = await self._calculate_current_profit()
-
-            # 更新历史最高盈利
-            if current_profit > self.max_profit:
-                old_max = self.max_profit
-                self.max_profit = current_profit
-                self.logger.info(
-                    f"更新最高盈利 | "
-                    f"{old_max:.2f} → {self.max_profit:.2f} USDT"
-                )
-
-            # 只有在有盈利的情况下才检查回撤
-            if self.max_profit > 0:
-                # 计算回撤比例
-                drawdown = (self.max_profit - current_profit) / self.max_profit
-
-                # 回撤超过阈值
-                if drawdown >= settings.TAKE_PROFIT_DRAWDOWN / 100:
-                    reason = (
-                        f"回撤止盈触发 | "
-                        f"最高盈利: {self.max_profit:.2f} | "
-                        f"当前盈利: {current_profit:.2f} | "
-                        f"回撤: {drawdown*100:.1f}% "
-                        f"(阈值: {settings.TAKE_PROFIT_DRAWDOWN}%)"
-                    )
-                    self.logger.warning(reason)
-                    return True, reason
-
-        # 未触发任何止损条件
-        return False, ""
-
-    async def _emergency_liquidate(self, reason: str):
-        """
-        紧急平仓 - 快速清空所有持仓
-
-        Args:
-            reason: 触发止损的原因
-        """
-        self.logger.critical(f"🚨 触发止损: {reason}")
-        self.stop_loss_triggered = True
-
-        try:
-            # ━━━━━━━━━━━━━━━━━━━━━━━━━━━━━━━━━━━━━━━━━━━━━━━━
-            # 步骤1: 取消所有挂单
-            # ━━━━━━━━━━━━━━━━━━━━━━━━━━━━━━━━━━━━━━━━━━━━━━━━
-            self.logger.info("开始取消所有挂单...")
-            open_orders = await self.exchange.fetch_open_orders(self.symbol)
-
-            for order in open_orders:
-                try:
-                    await self.exchange.cancel_order(order['id'], self.symbol)
-                    self.logger.info(f"已取消订单: {order['id']}")
-                except Exception as e:
-                    self.logger.error(f"取消订单失败: {e}")
-
-            # ━━━━━━━━━━━━━━━━━━━━━━━━━━━━━━━━━━━━━━━━━━━━━━━━
-            # 步骤2: 市价单卖出所有基础资产
-            # ━━━━━━━━━━━━━━━━━━━━━━━━━━━━━━━━━━━━━━━━━━━━━━━━
-            balance = await self.exchange.fetch_balance({'type': 'spot'})
-            base_balance = float(balance['free'].get(self.base_asset, 0))
-
-            if base_balance > 0:
-                # 调整精度
-                base_balance = self._adjust_amount_precision(base_balance)
-
-                # 检查是否大于最小交易量
-                min_amount = settings.MIN_AMOUNT_LIMIT
-                if base_balance < min_amount:
-                    self.logger.warning(
-                        f"基础资产余额 ({base_balance}) 低于最小交易量 ({min_amount})，跳过市价单卖出"
-                    )
-                else:
-                    self.logger.info(f"市价卖出 {base_balance} {self.base_asset}")
-
-                    # 市价单卖出（最多重试5次）
-                    max_retries = 5
-                    for attempt in range(max_retries):
-                        try:
-                            order = await self.exchange.create_order(
-                                self.symbol,
-                                'market',
-                                'sell',
-                                base_balance
-                            )
-
-                            self.logger.info(f"止损卖单已成交: {order}")
-                            break  # 成功后退出重试循环
-
-                        except Exception as e:
-                            if attempt < max_retries - 1:
-                                self.logger.warning(
-                                    f"市价单卖出失败（第{attempt+1}次），2秒后重试: {e}"
-                                )
-                                await asyncio.sleep(2)
-                            else:
-                                self.logger.error(f"市价单卖出失败（已重试{max_retries}次）: {e}")
-                                raise
-
-            else:
-                self.logger.info(f"没有可卖出的 {self.base_asset}，跳过")
-
-            # ━━━━━━━━━━━━━━━━━━━━━━━━━━━━━━━━━━━━━━━━━━━━━━━━
-            # 步骤3: 转移资金到理财（如果启用）
-            # ━━━━━━━━━━━━━━━━━━━━━━━━━━━━━━━━━━━━━━━━━━━━━━━━
-            if settings.ENABLE_SAVINGS_FUNCTION:
-                self.logger.info("等待2秒，确保订单结算...")
-                await asyncio.sleep(2)
-
-                self.logger.info("转移多余资金到理财...")
-                await self._transfer_excess_funds()
-
-            # ━━━━━━━━━━━━━━━━━━━━━━━━━━━━━━━━━━━━━━━━━━━━━━━━
-            # 步骤4: 发送告警通知
-            # ━━━━━━━━━━━━━━━━━━━━━━━━━━━━━━━━━━━━━━━━━━━━━━━━
-            alert_msg = f"""
-🚨 止损告警 🚨
-━━━━━━━━━━━━━━━━━━━━
-交易对: {self.symbol}
-触发原因: {reason}
-当前价格: {self.current_price:.2f} {self.quote_asset}
-基准价格: {self.base_price:.2f} {self.quote_asset}
-已卖出: {base_balance:.4f} {self.base_asset}
-━━━━━━━━━━━━━━━━━━━━
-系统已停止该交易对的交易
-请注意风险，及时复盘
-"""
-            send_pushplus_message(alert_msg, "🚨 止损告警")
-
-            # ━━━━━━━━━━━━━━━━━━━━━━━━━━━━━━━━━━━━━━━━━━━━━━━━
-            # 步骤5: 保存状态
-            # ━━━━━━━━━━━━━━━━━━━━━━━━━━━━━━━━━━━━━━━━━━━━━━━━
-            self._save_state()
-
-            self.logger.critical(f"🚨 止损完成，{self.symbol} 交易已停止")
-
-        except Exception as e:
-            self.logger.error(f"紧急平仓失败: {e}", exc_info=True)
-
-            # 发送紧急告警
-            send_pushplus_message(
-                f"🆘 紧急告警\n"
-                f"交易对: {self.symbol}\n"
-                f"紧急平仓失败: {e}\n"
-                f"━━━━━━━━━━━━━━━━━━━━\n"
-                f"请立即人工介入！",
-                "🆘 紧急告警"
-            )
-            raise
-
-
+from src.config.settings import TradingConfig, FLIP_THRESHOLD, settings
+from src.core.exchange_client import ExchangeClient
+from src.core.order_tracker import OrderTracker, OrderThrottler
+from src.strategies.risk_manager import AdvancedRiskManager, RiskState
+import logging
+import asyncio
+import numpy as np
+from datetime import datetime
+import time
+import math
+from src.utils.helpers import send_pushplus_message, format_trade_message
+import json
+import os
+from src.services.monitor import TradingMonitor
+# S1策略已移除: from src.strategies.position_controller_s1 import PositionControllerS1
+
+# AI策略导入 (优雅降级)
+try:
+    from src.strategies.ai_strategy import AITradingStrategy
+    AI_STRATEGY_AVAILABLE = True
+except ImportError:
+    AI_STRATEGY_AVAILABLE = False
+    logging.warning("AI策略模块未安装或导入失败，AI辅助功能禁用")
+
+
+class GridTrader:
+    def __init__(self, exchange, config, symbol: str, global_allocator=None):
+        """
+        初始化网格交易器
+
+        Args:
+            exchange: 交易所实例
+            config: 配置对象
+            symbol: 交易对符号
+            global_allocator: 全局资金分配器（可选）
+        """
+        self.exchange = exchange
+        self.config = config
+        self.symbol = symbol  # 使用传入的symbol参数
+
+        # 🆕 保存全局资金分配器引用
+        self.global_allocator = global_allocator
+        if not self.global_allocator:
+            logging.getLogger(self.__class__.__name__).warning(
+                f"[{symbol}] 未使用全局资金分配器，多交易对可能存在资金竞争"
+            )
+
+        # 解析并存储基础和计价货币
+        try:
+            self.base_asset, self.quote_asset = self.symbol.split('/')
+        except ValueError:
+            raise ValueError(f"交易对格式不正确: {self.symbol}。应为 'BASE/QUOTE' 格式。")
+
+        # 从结构化配置中获取交易对特定的初始值
+        symbol_params = settings.INITIAL_PARAMS_JSON.get(self.symbol, {})
+
+        # 优先使用交易对特定配置，否则使用全局默认值
+        self.base_price = symbol_params.get('initial_base_price', 0.0)  # 默认为0，让initialize逻辑处理
+        self.grid_size = symbol_params.get('initial_grid', settings.INITIAL_GRID)
+        self.initialized = False
+        self.highest = None
+        self.lowest = None
+        self.current_price = None
+        self.active_orders = {'buy': None, 'sell': None}
+        self.order_tracker = OrderTracker()
+        self.risk_manager = AdvancedRiskManager(self)
+        self.total_assets = 0
+        self.last_trade_time = None
+        self.last_trade_price = None
+        self.price_history = []
+        self.last_grid_adjust_time = time.time()
+        self.start_time = time.time()
+
+        # EWMA波动率状态变量
+        self.ewma_volatility = None  # EWMA波动率
+        self.last_price = None  # 上一次价格，用于计算收益率
+        self.ewma_initialized = False  # EWMA是否已初始化
+
+        # 日志也带上交易对标识
+        self.logger = logging.getLogger(f"{self.__class__.__name__}[{self.symbol}]")
+
+        self.symbol_info = None
+        self.amount_precision = None  # 数量精度
+        self.price_precision = None   # 价格精度
+        self.monitored_orders = []
+        self.pending_orders = {}
+        self.order_timestamps = {}
+        self.throttler = OrderThrottler(limit=10, interval=60)
+        self.last_price_check = 0  # 新增价格检查时间戳
+        self.ORDER_TIMEOUT = 10  # 订单超时时间（秒）
+        self.MIN_TRADE_INTERVAL = 30  # 两次交易之间的最小间隔（秒）
+        self.grid_params = {
+            'base_size': 2.0,  # 基础网格大小
+            'min_size': 1.0,  # 最小网格
+            'max_size': 4.0,  # 最大网格
+            'adjust_step': 0.2  # 调整步长
+        }
+        self.volatility_window = 24  # 波动率计算周期（小时）
+        self.monitor = TradingMonitor(self)  # 初始化monitor
+        self.balance_check_interval = 60  # 每60秒检查一次余额
+        self.last_balance_check = 0
+        self.funding_balance_cache = {
+            'timestamp': 0,
+            'data': {}
+        }
+        self.funding_cache_ttl = 60  # 理财余额缓存60秒
+        # S1策略已移除: self.position_controller_s1 = PositionControllerS1(self)
+
+        # 独立的监测状态变量，避免买入和卖出监测相互干扰
+        self.is_monitoring_buy = False   # 是否在监测买入机会
+        self.is_monitoring_sell = False  # 是否在监测卖出机会
+
+        # 【新增】波动率平滑化相关变量
+        self.volatility_history = []  # 用于存储最近的波动率值
+        self.volatility_smoothing_window = 3  # 平滑窗口大小，取最近3次的平均值
+
+        # 状态持久化相关 - 状态文件名与交易对挂钩
+        state_filename = f"trader_state_{self.symbol.replace('/', '_')}.json"
+        self.state_file_path = os.path.join(os.path.dirname(__file__), 'data', state_filename)
+
+        # AI策略初始化 (如果启用)
+        self.ai_strategy = None
+        if settings.AI_ENABLED and AI_STRATEGY_AVAILABLE:
+            try:
+                self.ai_strategy = AITradingStrategy(self)
+                self.logger.info("AI辅助策略已启用")
+            except Exception as e:
+                self.logger.error(f"AI策略初始化失败: {e}", exc_info=True)
+                self.ai_strategy = None
+        elif settings.AI_ENABLED and not AI_STRATEGY_AVAILABLE:
+            self.logger.warning("AI_ENABLED=true 但AI策略模块不可用")
+
+        # AI策略相关状态变量
+        self.last_volatility = 0  # 用于AI策略
+
+        # 🆕 止损相关状态变量
+        self.max_profit = 0.0  # 历史最高盈利（USDT）
+        self.stop_loss_triggered = False  # 止损是否已触发
+        self.stop_loss_price = None  # 止损价格缓存
+
+        # 资金锁：防止并发交易的资金竞态条件
+        self._balance_lock = asyncio.Lock()
+
+    def _save_state(self):
+        """【重构后】以原子方式安全地保存当前核心策略状态到文件"""
+        state = {
+            'base_price': self.base_price,
+            'grid_size': self.grid_size,
+            'highest': self.highest,
+            'lowest': self.lowest,
+            'last_grid_adjust_time': self.last_grid_adjust_time,
+            'last_trade_time': self.last_trade_time,
+            'last_trade_price': self.last_trade_price,
+            'timestamp': time.time(),
+            # EWMA波动率状态
+            'ewma_volatility': self.ewma_volatility,
+            'last_price': self.last_price,
+            'ewma_initialized': self.ewma_initialized,
+            # 独立监测状态
+            'is_monitoring_buy': self.is_monitoring_buy,
+            'is_monitoring_sell': self.is_monitoring_sell,
+            # 波动率平滑相关
+            'volatility_history': self.volatility_history,
+            # 🆕 止损状态
+            'max_profit': self.max_profit,
+            'stop_loss_triggered': self.stop_loss_triggered
+        }
+
+        temp_file_path = self.state_file_path + ".tmp"
+
+        try:
+            # 确保目录存在
+            os.makedirs(os.path.dirname(self.state_file_path), exist_ok=True)
+
+            # 1. 写入临时文件
+            with open(temp_file_path, 'w', encoding='utf-8') as f:
+                json.dump(state, f, indent=2, ensure_ascii=False)
+
+            # 2. 原子性地重命名临时文件为正式文件
+            os.rename(temp_file_path, self.state_file_path)
+
+            self.logger.info(f"核心状态已安全保存。基准价: {self.base_price:.2f}, 网格: {self.grid_size:.2f}%")
+
+        except Exception as e:
+            self.logger.error(f"保存核心状态失败: {e}")
+
+        finally:
+            # 3. 确保临时文件在任何情况下都被删除
+            if os.path.exists(temp_file_path):
+                try:
+                    os.remove(temp_file_path)
+                except OSError as e:
+                    self.logger.error(f"删除临时状态文件失败: {e}")
+
+    def _load_state(self):
+        """从文件加载核心策略状态"""
+        if not os.path.exists(self.state_file_path):
+            self.logger.info("未找到状态文件，将使用默认配置启动。")
+            return
+
+        try:
+            with open(self.state_file_path, 'r', encoding='utf-8') as f:
+                state = json.load(f)
+
+            # 加载并验证状态值
+            saved_base_price = state.get('base_price')
+            if saved_base_price and saved_base_price > 0:
+                self.base_price = float(saved_base_price)
+
+            saved_grid_size = state.get('grid_size')
+            if saved_grid_size and saved_grid_size > 0:
+                self.grid_size = float(saved_grid_size)
+
+            self.highest = state.get('highest')  # 可以是 None
+            self.lowest = state.get('lowest')    # 可以是 None
+
+            saved_last_grid_adjust_time = state.get('last_grid_adjust_time')
+            if saved_last_grid_adjust_time:
+                self.last_grid_adjust_time = float(saved_last_grid_adjust_time)
+
+            saved_last_trade_time = state.get('last_trade_time')
+            if saved_last_trade_time:
+                self.last_trade_time = float(saved_last_trade_time)
+
+            saved_last_trade_price = state.get('last_trade_price')
+            if saved_last_trade_price:
+                self.last_trade_price = float(saved_last_trade_price)
+
+            # 加载EWMA波动率状态
+            saved_ewma_volatility = state.get('ewma_volatility')
+            if saved_ewma_volatility is not None:
+                self.ewma_volatility = float(saved_ewma_volatility)
+
+            saved_last_price = state.get('last_price')
+            if saved_last_price is not None:
+                self.last_price = float(saved_last_price)
+
+            saved_ewma_initialized = state.get('ewma_initialized')
+            if saved_ewma_initialized is not None:
+                self.ewma_initialized = bool(saved_ewma_initialized)
+
+            # 加载独立监测状态
+            saved_is_monitoring_buy = state.get('is_monitoring_buy')
+            if saved_is_monitoring_buy is not None:
+                self.is_monitoring_buy = bool(saved_is_monitoring_buy)
+
+            saved_is_monitoring_sell = state.get('is_monitoring_sell')
+            if saved_is_monitoring_sell is not None:
+                self.is_monitoring_sell = bool(saved_is_monitoring_sell)
+
+            # 加载波动率历史记录
+            saved_volatility_history = state.get('volatility_history')
+            if saved_volatility_history is not None and isinstance(saved_volatility_history, list):
+                self.volatility_history = saved_volatility_history
+
+            # 🆕 加载止损状态
+            saved_max_profit = state.get('max_profit')
+            if saved_max_profit is not None:
+                self.max_profit = float(saved_max_profit)
+
+            saved_stop_loss_triggered = state.get('stop_loss_triggered')
+            if saved_stop_loss_triggered is not None:
+                self.stop_loss_triggered = bool(saved_stop_loss_triggered)
+
+            self.logger.info(
+                f"成功从文件加载状态。基准价: {self.base_price:.2f}, 网格: {self.grid_size:.2f}%, "
+                f"EWMA已初始化: {self.ewma_initialized}, 监测状态: 买入={self.is_monitoring_buy}, 卖出={self.is_monitoring_sell}, "
+                f"波动率历史记录数: {len(self.volatility_history)}, "
+                f"最高盈利: {self.max_profit:.2f}, 止损已触发: {self.stop_loss_triggered}"
+            )
+        except Exception as e:
+            self.logger.error(f"加载核心状态失败，将使用默认值: {e}")
+
+    async def initialize(self):
+        if self.initialized:
+            return
+
+        # 首先加载保存的状态
+        self._load_state()
+
+        self.logger.info("正在加载市场数据...")
+        try:
+            # 确保市场数据加载成功
+            retry_count = 0
+            while not self.exchange.markets_loaded and retry_count < 3:
+                try:
+                    await self.exchange.load_markets()
+                    await asyncio.sleep(1)
+                except Exception as e:
+                    self.logger.warning(f"加载市场数据失败: {str(e)}")
+                    retry_count += 1
+                    if retry_count >= 3:
+                        raise
+                    await asyncio.sleep(2)
+
+            # 检查现货账户资金并划转
+            await self._check_and_transfer_initial_funds()
+
+            self.symbol_info = self.exchange.exchange.market(self.symbol)
+
+            # 从市场信息中获取精度
+            if self.symbol_info and 'precision' in self.symbol_info:
+                try:
+                    amount_precision = self.symbol_info['precision'].get('amount')
+                    price_precision = self.symbol_info['precision'].get('price')
+
+                    self.amount_precision = int(float(amount_precision)) if amount_precision is not None else None
+                    self.price_precision = int(float(price_precision)) if price_precision is not None else None
+                    self.logger.info(f"交易对精度: 数量 {self.amount_precision}, 价格 {self.price_precision}")
+                except (ValueError, TypeError) as e:
+                    self.logger.warning(f"精度转换失败: amount={amount_precision}, price={price_precision}, error={e}")
+                    self.logger.warning("使用默认精度: 数量 6, 价格 2")
+                    self.amount_precision = 6
+                    self.price_precision = 2
+            else:
+                self.logger.warning("无法获取交易对精度信息，将使用默认值")
+                # 使用动态默认精度，而不是硬编码BNB/USDT精度
+                self.amount_precision = 6  # 通用默认精度
+                self.price_precision = 2   # 通用默认精度
+
+            # 设置基准价：优先使用加载的状态，然后是交易对特定配置，最后是实时价格
+            if self.base_price is None or self.base_price == 0:
+                # self.base_price 在 __init__ 中已经从 INITIAL_PARAMS_JSON 加载
+                # 如果它仍然是0，说明配置中没指定，此时才获取实时价格
+                self.logger.info(f"交易对 {self.symbol} 未在INITIAL_PARAMS_JSON中指定初始基准价")
+                self.base_price = await self._get_latest_price()
+                self.logger.info(f"使用实时价格作为基准价: {self.base_price}")
+            else:
+                self.logger.info(f"使用配置的基准价: {self.base_price}")
+
+            if self.base_price is None:
+                raise ValueError("无法获取当前价格")
+
+            self.logger.info(f"初始化完成 | 交易对: {self.symbol} | 基准价: {self.base_price}")
+
+            # 发送启动通知
+            threshold = FLIP_THRESHOLD(self.grid_size)  # 计算实际阈值
+            send_pushplus_message(
+                f"网格交易启动成功\n"
+                f"交易对: {self.symbol}\n"
+                f"基准价: {self.base_price} {self.quote_asset}\n"
+                f"网格大小: {self.grid_size}%\n"
+                f"触发阈值: {threshold * 100}% (网格大小的1/5)"
+            )
+
+            # 添加市场价对比
+            market_price = await self._get_latest_price()
+            price_diff = (market_price - self.base_price) / self.base_price * 100
+            self.logger.info(
+                f"市场当前价: {market_price:.4f} | "
+                f"价差: {price_diff:+.2f}%"
+            )
+
+            # 启动时合并最近成交，不覆盖本地历史
+            await self._sync_recent_trades(limit=50)
+            self.initialized = True
+        except Exception as e:
+            self.initialized = False
+            self.logger.error(f"初始化失败: {str(e)}")
+            # 发送错误通知
+            send_pushplus_message(
+                f"网格交易启动失败\n"
+                f"错误信息: {str(e)}",
+                "错误通知"
+            )
+            raise
+
+    async def _get_latest_price(self):
+        try:
+            ticker = await self.exchange.fetch_ticker(self.symbol)
+            if ticker and 'last' in ticker:
+                return ticker['last']
+            self.logger.error("获取价格失败: 返回数据格式不正确")
+            return self.base_price
+        except Exception as e:
+            self.logger.error(f"获取最新价格失败: {str(e)}")
+            return self.base_price
+
+    def update_config(self):
+        """
+        热重载配置参数（阶段4优化）
+
+        支持动态更新的参数：
+        - INITIAL_GRID: 初始网格大小
+        - MIN_TRADE_AMOUNT: 最小交易金额
+        - MAX_POSITION_RATIO: 最大仓位比例
+        - MIN_POSITION_RATIO: 最小仓位比例
+
+        注意：
+        - 不更新 BINANCE_API_KEY/SECRET（需要重启）
+        - 不更新 SYMBOLS（需要重启）
+        - 不更新交易对特定的 initial_base_price（避免破坏策略连续性）
+        """
+        try:
+            self.logger.info(f"开始更新配置: {self.symbol}")
+
+            # 1. 重新创建 TradingConfig 实例（会自动从 settings 读取最新配置）
+            from src.config.settings import TradingConfig, settings, SYMBOLS_LIST
+            new_config = TradingConfig()
+
+            # 2. 更新网格大小（如果配置了交易对特定值，则使用；否则使用全局默认值）
+            symbol_params = settings.INITIAL_PARAMS_JSON.get(self.symbol, {})
+            new_grid_size = symbol_params.get('initial_grid', settings.INITIAL_GRID)
+
+            if new_grid_size != self.grid_size:
+                self.logger.info(f"网格大小更新: {self.grid_size}% → {new_grid_size}%")
+                self.grid_size = new_grid_size
+
+            # 3. 更新风控参数
+            if new_config.RISK_PARAMS['position_limit'] != self.config.RISK_PARAMS['position_limit']:
+                self.logger.info(
+                    f"仓位限制更新: {self.config.RISK_PARAMS['position_limit']} → "
+                    f"{new_config.RISK_PARAMS['position_limit']}"
+                )
+
+            # 4. 更新网格参数
+            if new_config.GRID_PARAMS != self.config.GRID_PARAMS:
+                self.logger.info(f"网格参数已更新")
+                self.logger.debug(f"旧参数: {self.config.GRID_PARAMS}")
+                self.logger.debug(f"新参数: {new_config.GRID_PARAMS}")
+
+            # 5. 替换 config 对象
+            self.config = new_config
+
+            # 6. 通知风险管理器重新评估
+            if self.risk_manager:
+                self.risk_manager.config = new_config
+
+            self.logger.info(f"✅ 配置更新完成: {self.symbol}")
+
+        except Exception as e:
+            self.logger.error(f"配置更新失败: {e}", exc_info=True)
+
+    def _get_upper_band(self):
+        return self.base_price * (1 + self.grid_size / 100)
+
+    def _get_lower_band(self):
+        return self.base_price * (1 - self.grid_size / 100)
+
+    def _reset_extremes(self):
+        """
+        清空上一轮监测记录的最高价 / 最低价，防止残留值
+        引发虚假“反弹/回撤”判定
+        """
+        if self.highest is not None or self.lowest is not None:
+            self.logger.debug(
+                f"复位 high/low 变量 | highest={self.highest} lowest={self.lowest}"
+            )
+        self.highest = None
+        self.lowest = None
+
+    async def _sync_recent_trades(self, limit: int = 50):
+        """
+        启动同步：
+        1) 把交易所最近 N 条 fill 聚合为整单；
+        2) cost < MIN_TRADE_AMOUNT 的跳过；
+        3) 用聚合结果覆盖本地同 id 旧记录，然后保存。
+        """
+        try:
+            latest_fills = await self.exchange.fetch_my_trades(self.symbol, limit=limit)
+            if not latest_fills:
+                self.logger.info("启动同步：未获取到任何成交记录")
+                return
+
+            # ---------- 聚合 ----------
+            aggregated: dict[str, dict] = {}
+            for tr in latest_fills:
+                oid = tr.get('order') or tr.get('orderId')
+                if not oid:  # 无 orderId 的利息 / 返佣跳过
+                    continue
+                price = float(tr.get('price', 0))
+                amount = float(tr.get('amount', 0))
+                cost = float(tr.get('cost') or price * amount)
+
+                entry = aggregated.setdefault(
+                    oid,
+                    {'timestamp': tr['timestamp'] / 1000,
+                     'side': tr['side'],
+                     'amount': 0.0,
+                     'cost': 0.0}
+                )
+                entry['amount'] += amount
+                entry['cost'] += cost
+                entry['timestamp'] = min(entry['timestamp'], tr['timestamp'] / 1000)
+
+            # ---------- 本地字典 ----------
+            local = {t['order_id']: t for t in self.order_tracker.trade_history}
+
+            # ---------- 覆盖写入 ----------
+            for oid, info in aggregated.items():
+                avg_price = info['cost'] / info['amount']
+                local[oid] = {  # 直接覆盖或新增
+                    'timestamp': info['timestamp'],
+                    'side': info['side'],
+                    'price': avg_price,
+                    'amount': info['amount'],
+                    'order_id': oid,
+                    'profit': 0
+                }
+
+            # ---------- 保存 ----------
+            merged = sorted(local.values(), key=lambda x: x['timestamp'])
+            self.order_tracker.trade_history = merged
+            self.order_tracker.save_trade_history()
+            self.logger.info(f"启动同步：本地历史共 {len(merged)} 条记录")
+
+        except Exception as e:
+            self.logger.error(f"同步最近成交失败: {e}")
+
+    async def _check_buy_signal(self):
+        current_price = self.current_price
+        initial_lower_band = self._get_lower_band()
+
+        if current_price <= initial_lower_band:
+            # --- START OF CORRECTION ---
+            self.is_monitoring_buy = True
+
+            old_lowest = self.lowest if self.lowest is not None else float('inf')
+
+            # 正确的逻辑：self.lowest 只能减小，不能增加
+            self.lowest = current_price if self.lowest is None else min(self.lowest, current_price)
+
+            # 只有在最低价确实被刷新(降低)时，才打印日志
+            if self.lowest < old_lowest:
+                threshold = FLIP_THRESHOLD(self.grid_size)
+                self.logger.info(
+                    f"买入监测 | "
+                    f"当前价: {current_price:.2f} | "
+                    f"触发价: {initial_lower_band:.5f} | "
+                    f"最低价: {self.lowest:.2f} (已更新) | "
+                    f"反弹阈值: {threshold * 100:.2f}%"
+                )
+            # --- END OF CORRECTION ---
+
+            # 触发买入的逻辑保持不变
+            threshold = FLIP_THRESHOLD(self.grid_size)
+            if self.lowest and current_price >= self.lowest * (1 + threshold):
+                self.is_monitoring_buy = False # 准备交易，退出监测
+                self.logger.info(
+                    f"触发买入信号 | 当前价: {current_price:.2f} | 已反弹: {(current_price / self.lowest - 1) * 100:.2f}%")
+                # 只返回价格条件是否满足，余额检查在execute_order中进行
+                return True
+        else:
+            # 只有当价格回升，并且我们之前正处于"买入监测"状态时，才重置
+            if self.is_monitoring_buy:
+                self.logger.info(f"价格已回升至 {current_price:.2f}，高于下轨 {initial_lower_band:.2f}。重置买入监测状态。")
+                self.is_monitoring_buy = False
+                self._reset_extremes()
+
+        return False
+
+    async def _check_sell_signal(self):
+        current_price = self.current_price
+        initial_upper_band = self._get_upper_band()
+
+        if current_price >= initial_upper_band:
+            # --- START OF CORRECTION ---
+            # 无论如何，先进入监测状态
+            self.is_monitoring_sell = True
+
+            # 使用一个临时变量来记录旧的最高价，方便对比
+            old_highest = self.highest if self.highest is not None else 0.0
+
+            # 正确的逻辑：self.highest 只能增加，不能减少
+            self.highest = current_price if self.highest is None else max(self.highest, current_price)
+
+            # 只有在最高价确实被刷新(提高)时，才打印日志
+            if self.highest > old_highest:
+                threshold = FLIP_THRESHOLD(self.grid_size)
+                dynamic_trigger_price = self.highest * (1 - threshold)
+                self.logger.info(
+                    f"卖出监测 | "
+                    f"当前价: {current_price:.2f} | "
+                    f"触发价(动态): {dynamic_trigger_price:.5f} | "
+                    f"最高价: {self.highest:.2f} (已更新)"
+                )
+            # --- END OF CORRECTION ---
+
+            # 触发卖出的逻辑保持不变
+            threshold = FLIP_THRESHOLD(self.grid_size)
+            if self.highest and current_price <= self.highest * (1 - threshold):
+                self.is_monitoring_sell = False  # 准备交易，退出监测
+                self.logger.info(
+                    f"触发卖出信号 | 当前价: {current_price:.2f} | 目标价: {self.highest * (1 - threshold):.5f} | 已下跌: {(1 - current_price / self.highest) * 100:.2f}%")
+                # 只返回价格条件是否满足，余额检查在execute_order中进行
+                return True
+        else:
+            # 只有当价格回落，并且我们之前正处于"卖出监测"状态时，才意味着本次机会结束，可以重置了
+            if self.is_monitoring_sell:
+                self.logger.info(f"价格已回落至 {current_price:.2f}，低于上轨 {initial_upper_band:.2f}。重置卖出监测状态。")
+                self.is_monitoring_sell = False
+                self._reset_extremes()
+
+        return False
+
+    async def _calculate_order_amount(self, order_type):
+        """计算目标订单金额 (总资产的10%)\n"""
+        try:
+            current_time = time.time()
+
+            # 使用缓存避免频繁计算和日志输出
+            cache_key = f'order_amount_target'  # 使用不同的缓存键
+            if hasattr(self, cache_key) and \
+                    current_time - getattr(self, f'{cache_key}_time') < 60:  # 1分钟缓存
+                return getattr(self, cache_key)
+
+            total_assets = await self._get_pair_specific_assets_value()
+
+            # 目标金额严格等于总资产的10%
+            amount = total_assets * 0.1
+
+            # 只在金额变化超过1%时记录日志
+            # 使用 max(..., 0.01) 避免除以零错误
+            if not hasattr(self, f'{cache_key}_last') or \
+                    abs(amount - getattr(self, f'{cache_key}_last', 0)) / max(getattr(self, f'{cache_key}_last', 0.01),
+                                                                              0.01) > 0.01:
+                self.logger.info(
+                    f"目标订单金额计算 | "
+                    f"交易对相关资产: {total_assets:.2f} {self.quote_asset} | "
+                    f"计算金额 (10%): {amount:.2f} {self.quote_asset}"
+                )
+                setattr(self, f'{cache_key}_last', amount)
+
+            # 更新缓存
+            setattr(self, cache_key, amount)
+            setattr(self, f'{cache_key}_time', current_time)
+
+            return amount
+
+        except Exception as e:
+            self.logger.error(f"计算目标订单金额失败: {str(e)}")
+            # 返回一个合理的默认值或上次缓存值，避免返回0导致后续计算错误
+            return getattr(self, cache_key, 0)  # 如果缓存存在则返回缓存，否则返回0
+
+    async def get_available_balance(self, currency):
+        balance = await self.exchange.fetch_balance({'type': 'spot'})
+        return balance.get('free', {}).get(currency, 0) * settings.SAFETY_MARGIN
+
+    async def _calculate_dynamic_interval_seconds(self):
+        """根据波动率动态计算网格调整的时间间隔（秒）"""
+        try:
+            volatility = await self._calculate_volatility()
+            if volatility is None:  # Handle case where volatility calculation failed
+                raise ValueError("波动率计算失败")  # Volatility calculation failed
+
+            interval_rules = TradingConfig.DYNAMIC_INTERVAL_PARAMS['volatility_to_interval_hours']
+            default_interval_hours = TradingConfig.DYNAMIC_INTERVAL_PARAMS['default_interval_hours']
+
+            matched_interval_hours = default_interval_hours  # Start with default
+
+            for rule in interval_rules:
+                vol_range = rule['range']
+                # Check if volatility falls within the defined range [min, max)
+                if vol_range[0] <= volatility < vol_range[1]:
+                    matched_interval_hours = rule['interval_hours']
+                    self.logger.debug(
+                        f"动态间隔匹配: 波动率 {volatility:.4f} 在范围 {vol_range}, 间隔 {matched_interval_hours} 小时")  # Dynamic interval match
+                    break  # Stop after first match
+
+            interval_seconds = matched_interval_hours * 3600
+            # Add a minimum interval safety check
+            min_interval_seconds = 5 * 60  # Example: minimum 5 minutes
+            final_interval_seconds = max(interval_seconds, min_interval_seconds)
+
+            self.logger.debug(
+                f"计算出的动态调整间隔: {final_interval_seconds:.0f} 秒 ({final_interval_seconds / 3600:.2f} 小时)")  # Calculated dynamic adjustment interval
+            return final_interval_seconds
+
+        except Exception as e:
+            self.logger.error(
+                f"计算动态调整间隔失败: {e}, 使用默认间隔。")  # Failed to calculate dynamic interval, using default.
+            # Fallback to default interval from config
+            default_interval_hours = TradingConfig.DYNAMIC_INTERVAL_PARAMS.get('default_interval_hours', 1.0)
+            return default_interval_hours * 3600
+
+    async def main_loop(self):
+        consecutive_errors = 0
+        max_consecutive_errors = 5
+
+        while True:
+            try:
+                # ------------------------------------------------------------------
+                # 阶段一：初始化与状态更新
+                # ------------------------------------------------------------------
+                if not self.initialized:
+                    await self.initialize()
+
+                # 获取最新的价格，这是后续所有决策的基础
+                current_price = await self._get_latest_price()
+                if not current_price:
+                    await asyncio.sleep(5)
+                    continue
+                self.current_price = current_price
+
+                # ========== 新增：获取本轮循环的统一账户快照 ==========
+                spot_balance = await self.exchange.fetch_balance()
+                funding_balance = await self.exchange.fetch_funding_balance()
+                # ========== 新增结束 ==========
+
+                # --- 核心理念：网格策略独立运行，AI策略全局洞察并行决策 ---
+
+                # ------------------------------------------------------------------
+                # 🆕 阶段零：止损检查 (最高优先级，优先于所有交易逻辑)
+                # ------------------------------------------------------------------
+                if settings.ENABLE_STOP_LOSS:
+                    should_stop, reason = await self._check_stop_loss()
+
+                    if should_stop:
+                        await self._emergency_liquidate(reason)
+                        # 止损后停止该交易对的运行
+                        break
+
+                # ------------------------------------------------------------------
+                # 阶段二：周期性维护模块 (始终运行，保证机器人认知更新)
+                # ------------------------------------------------------------------
+
+                # 1. 检查是否需要调整网格大小 (包含波动率计算)
+                dynamic_interval_seconds = await self._calculate_dynamic_interval_seconds()
+                if time.time() - self.last_grid_adjust_time > dynamic_interval_seconds:
+                    self.logger.info(
+                        f"维护时间到达，准备更新波动率并调整网格 (间隔: {dynamic_interval_seconds / 3600:.2f} 小时).")
+                    # adjust_grid_size 内部会调用 _calculate_volatility
+                    await self.adjust_grid_size()
+                    self.last_grid_adjust_time = time.time() # 更新时间戳
+
+                # ------------------------------------------------------------------
+                # 阶段三：网格交易决策模块 (根据风控和市场信号执行)
+                # ------------------------------------------------------------------
+
+                # 1. 【核心】首先获取唯一的风控许可
+                risk_state = await self.risk_manager.check_position_limits(spot_balance, funding_balance)
+
+                # 2. 定义标志位，确保一轮循环只做一次主网格交易
+                trade_executed_this_loop = False
+
+                # 3. 卖出逻辑：只有在风控允许的情况下，才去检查信号
+                if risk_state != RiskState.ALLOW_BUY_ONLY:
+                    sell_signal = await self._check_signal_with_retry(
+                        lambda: self._check_sell_signal(), "卖出检测")
+                    if sell_signal:
+                        if await self.execute_order('sell'):
+                            trade_executed_this_loop = True
+
+                # 4. 买入逻辑：如果没卖出，且风控允许，才去检查买入信号
+                if not trade_executed_this_loop and risk_state != RiskState.ALLOW_SELL_ONLY:
+                    buy_signal = await self._check_signal_with_retry(
+                        lambda: self._check_buy_signal(), "买入检测")
+                    if buy_signal:
+                        if await self.execute_order('buy'):
+                            trade_executed_this_loop = True
+
+                # ------------------------------------------------------------------
+                # 阶段四：AI策略独立决策 (与网格策略并行，全局洞察)
+                # ------------------------------------------------------------------
+                # AI策略作为"大脑"，了解网格运行状态，独立做出趋势判断和建议
+                # 与网格策略不冲突，可以同时执行
+
+                if self.ai_strategy:
+                    try:
+                        # 检查是否应该触发AI分析
+                        should_trigger, trigger_reason = await self.ai_strategy.should_trigger(current_price)
+
+                        if should_trigger:
+                            self.logger.info(f"🤖 触发AI分析 | 原因: {trigger_reason.value}")
+
+                            # 执行AI分析并获取建议
+                            # AI可以看到完整的网格状态、持仓情况、交易历史
+                            suggestion = await self.ai_strategy.analyze_and_suggest(trigger_reason)
+
+                            if suggestion and suggestion['confidence'] >= settings.AI_CONFIDENCE_THRESHOLD:
+                                action = suggestion['action']
+                                confidence = suggestion['confidence']
+                                amount_pct = suggestion['suggested_amount_pct']
+
+                                self.logger.info(
+                                    f"🤖 AI建议 | 操作: {action} | "
+                                    f"置信度: {confidence}% | "
+                                    f"金额比例: {amount_pct}% | "
+                                    f"理由: {suggestion['reason']}"
+                                )
+
+                                # AI策略独立执行，不受网格交易影响
+                                if action == 'buy':
+                                    # AI建议买入 - 检查风控许可后执行
+                                    if risk_state != RiskState.ALLOW_SELL_ONLY:
+                                        await self._execute_ai_trade('buy', amount_pct, suggestion)
+                                    else:
+                                        self.logger.warning("🤖 AI建议买入，但当前风控状态不允许")
+
+                                elif action == 'sell':
+                                    # AI建议卖出 - 检查风控许可后执行
+                                    if risk_state != RiskState.ALLOW_BUY_ONLY:
+                                        await self._execute_ai_trade('sell', amount_pct, suggestion)
+                                    else:
+                                        self.logger.warning("🤖 AI建议卖出，但当前风控状态不允许")
+
+                                else:  # hold
+                                    self.logger.info(f"🤖 AI建议持仓观望 | 理由: {suggestion.get('reason', 'N/A')}")
+                            else:
+                                if suggestion:
+                                    self.logger.info(
+                                        f"🤖 AI建议置信度不足 ({suggestion['confidence']}% < {settings.AI_CONFIDENCE_THRESHOLD}%)，不执行"
+                                    )
+                    except Exception as e:
+                        self.logger.error(f"🤖 AI策略执行异常: {e}", exc_info=True)
+                        # AI异常不影响网格策略继续运行
+
+                # --- 逻辑执行完毕 ---
+
+                # 循环成功，重置错误计数器
+                consecutive_errors = 0
+                await asyncio.sleep(5)  # 主循环的固定休眠时间
+
+            except Exception as e:
+                consecutive_errors += 1
+                self.logger.error(f"主循环发生错误 (第{consecutive_errors}次连续失败): {e}", exc_info=True)
+
+                if consecutive_errors >= max_consecutive_errors:
+                    fatal_msg = (
+                        f"交易对[{self.symbol}]连续失败 {max_consecutive_errors} 次，任务已自动停止！\n"
+                        f"最后一次错误: {str(e)}"
+                    )
+                    self.logger.critical(fatal_msg)
+                    try:
+                        send_pushplus_message(fatal_msg, f"!!!系统致命错误 - {self.symbol}!!!")
+                    except Exception as notify_error:
+                        self.logger.error(f"发送紧急通知失败: {notify_error}")
+                    break # 退出循环，结束此交易对的任务
+
+                await asyncio.sleep(30) # 发生错误后等待30秒重试
+
+    async def _check_signal_with_retry(self, check_func, check_name, max_retries=3, retry_delay=2):
+        """带重试机制的信号检测函数
+        
+        Args:
+            check_func: 要执行的检测函数 (_check_buy_signal 或 _check_sell_signal)
+            check_name: 检测名称，用于日志
+            max_retries: 最大重试次数
+            retry_delay: 重试间隔（秒）
+            
+        Returns:
+            bool: 检测结果
+        """
+        retries = 0
+        while retries <= max_retries:
+            try:
+                return await check_func()
+            except Exception as e:
+                retries += 1
+                if retries <= max_retries:
+                    self.logger.warning(f"{check_name}出错，{retry_delay}秒后进行第{retries}次重试: {str(e)}")
+                    await asyncio.sleep(retry_delay)
+                else:
+                    self.logger.error(f"{check_name}失败，达到最大重试次数({max_retries}次): {str(e)}")
+                    return False
+        return False
+
+    async def _ensure_trading_funds(self):
+        """确保现货账户有足够的交易资金"""
+        try:
+            balance = await self.exchange.fetch_balance()
+            current_price = self.current_price
+
+            # 计算所需资金
+            required_quote = settings.MIN_TRADE_AMOUNT * 2  # 保持两倍最小交易额
+            required_base = required_quote / current_price
+
+            # 获取现货余额
+            spot_quote = float(balance['free'].get(self.quote_asset, 0))
+            spot_base = float(balance['free'].get(self.base_asset, 0))
+
+            # 一次性检查和赎回所需资金
+            transfers = []
+            if spot_quote < required_quote:
+                transfers.append({
+                    'asset': self.quote_asset,
+                    'amount': required_quote - spot_quote
+                })
+            if spot_base < required_base:
+                transfers.append({
+                    'asset': self.base_asset,
+                    'amount': required_base - spot_base
+                })
+
+            # 如果需要赎回，一次性执行所有赎回操作
+            if transfers:
+                self.logger.info("开始资金赎回操作...")
+                for transfer in transfers:
+                    self.logger.info(f"从理财赎回 {transfer['amount']:.8f} {transfer['asset']}")
+                    await self.exchange.transfer_to_spot(transfer['asset'], transfer['amount'])
+                self.logger.info("资金赎回完成")
+                # 等待资金到账
+                await asyncio.sleep(2)
+        except Exception as e:
+            self.logger.error(f"资金检查和划转失败: {str(e)}")
+
+    async def emergency_stop(self):
+        try:
+            open_orders = await self.exchange.fetch_open_orders(self.symbol)
+            for order in open_orders:
+                await self.exchange.cancel_order(order['id'])
+            send_pushplus_message("程序紧急停止", "系统通知")
+            self.logger.critical("所有交易已停止，进入复盘程序")
+        except Exception as e:
+            self.logger.error(f"紧急停止失败: {str(e)}")
+            send_pushplus_message(f"程序异常停止: {str(e)}", "错误通知")
+        finally:
+            await self.exchange.close()
+            exit()
+
+
+
+    async def _handle_filled_order(
+            self,
+            order_dict: dict,
+            side: str,
+            retry_count: int,
+            max_retries: int
+    ):
+        """
+        对已成交订单进行统一后续处理：更新基准价、复位 high/low、
+        记录交易、推送通知、资金转移。
+        """
+        order_price = float(order_dict['price'])
+        order_amount = float(order_dict['filled'])
+        order_id = order_dict['id']
+
+        # 1) 更新基准价并复位最高/最低
+        self.base_price = order_price
+        self._reset_extremes()
+
+        # 2) 清除活跃订单
+        self.active_orders[side] = None
+
+        # 3) 记录交易
+        trade_info = {
+            'timestamp': time.time(),
+            'side': side,
+            'price': order_price,
+            'amount': order_amount,
+            'order_id': order_id
+        }
+        self.order_tracker.add_trade(trade_info)
+
+        # 4) 更新时间戳 / 总资产
+        self.last_trade_time = time.time()
+        self.last_trade_price = order_price
+        await self._update_total_assets()
+        self.logger.info(f"基准价已更新: {self.base_price}")
+
+        # 保存状态
+        self._save_state()
+
+        # 🆕 步骤2: 记录交易到全局分配器
+        if self.global_allocator:
+            amount_usdt = order_price * order_amount
+            await self.global_allocator.record_trade(
+                symbol=self.symbol,
+                amount=amount_usdt,
+                side=side
+            )
+            self.logger.debug(
+                f"已记录交易到全局分配器 | {side} {amount_usdt:.2f} USDT"
+            )
+
+        # 5) 推送通知
+        msg = format_trade_message(
+            side='buy' if side == 'buy' else 'sell',
+            symbol=self.symbol,
+            price=order_price,
+            amount=order_amount,
+            total=order_price * order_amount,
+            grid_size=self.grid_size,
+            base_asset=self.base_asset,
+            quote_asset=self.quote_asset,
+            retry_count=(retry_count + 1, max_retries)
+        )
+        send_pushplus_message(msg, "交易成功通知")
+
+        # 6) 将多余资金转入理财 (如果功能开启)
+        if settings.ENABLE_SAVINGS_FUNCTION:
+            await self._transfer_excess_funds()
+        else:
+            self.logger.info("理财功能已禁用，跳过资金转移。")
+
+        return order_dict
+
+    async def execute_order(self, side):
+        """执行订单，带重试机制"""
+        max_retries = 10  # 最大重试次数
+        retry_count = 0
+        check_interval = 3  # 下单后等待检查时间（秒）
+
+        while retry_count < max_retries:
+            try:
+                # 获取最新订单簿数据
+                order_book = await self.exchange.fetch_order_book(self.symbol, limit=5)
+                if not order_book or not order_book.get('asks') or not order_book.get('bids'):
+                    self.logger.error("获取订单簿数据失败或数据不完整")
+                    retry_count += 1
+                    await asyncio.sleep(3)
+                    continue
+
+                # 使用买1/卖1价格
+                if side == 'buy':
+                    order_price = order_book['asks'][0][0]  # 卖1价买入
+                else:
+                    order_price = order_book['bids'][0][0]  # 买1价卖出
+
+                # 计算交易数量
+                amount_quote = await self._calculate_order_amount(side)
+                amount = self._adjust_amount_precision(amount_quote / order_price)
+
+                # 调整价格精度
+                order_price = self._adjust_price_precision(order_price)
+
+                # 🆕 步骤1: 全局资金分配检查（仅对买入检查）
+                if side == 'buy' and self.global_allocator:
+                    allowed, reason = await self.global_allocator.check_trade_allowed(
+                        symbol=self.symbol,
+                        required_amount=amount_quote,
+                        side='buy'
+                    )
+
+                    if not allowed:
+                        self.logger.warning(
+                            f"全局资金分配器拒绝交易 | "
+                            f"{side} {self.symbol} | "
+                            f"金额: {amount_quote:.2f} {self.quote_asset} | "
+                            f"原因: {reason}"
+                        )
+                        return False
+
+                # 检查余额是否足够 - 需要获取最新的余额信息
+                spot_balance = await self.exchange.fetch_balance({'type': 'spot'})
+                funding_balance = await self.exchange.fetch_funding_balance()
+
+                if not await self._ensure_balance_for_trade(side, spot_balance, funding_balance):
+                    self.logger.warning(f"{side}余额不足，第 {retry_count + 1} 次尝试中止")
+                    return False
+
+                # 为了日志记录，将字符串类型的 amount 临时转为浮点数
+                log_display_amount = float(amount)
+                self.logger.info(
+                    f"尝试第 {retry_count + 1}/{max_retries} 次 {side} 单 | "
+                    f"价格: {order_price} | "
+                    f"金额: {amount_quote:.2f} {self.quote_asset} | "
+                    f"数量: {log_display_amount:.8f} {self.base_asset}"
+                )
+
+                # 创建订单
+                order = await self.exchange.create_order(
+                    self.symbol,
+                    'limit',
+                    side,
+                    amount,
+                    order_price
+                )
+
+                # 更新活跃订单状态
+                order_id = order['id']
+                self.active_orders[side] = order_id
+                self.order_tracker.add_order(order)
+
+                # 等待指定时间后检查订单状态
+                self.logger.info(f"订单已提交，等待 {check_interval} 秒后检查状态")
+                await asyncio.sleep(check_interval)
+
+                # 检查订单状态
+                updated_order = await self.exchange.fetch_order(order_id, self.symbol)
+
+                # 订单已成交
+                if updated_order['status'] == 'closed':
+                    self.logger.info(f"订单已成交 | ID: {order_id}")
+                    return await self._handle_filled_order(
+                        updated_order, side, retry_count, max_retries
+                    )
+
+                # 如果订单未成交，取消订单并重试
+                self.logger.warning(f"订单未成交，尝试取消 | ID: {order_id} | 状态: {updated_order['status']}")
+                try:
+                    await self.exchange.cancel_order(order_id, self.symbol)
+                    self.logger.info(f"订单已取消，准备重试 | ID: {order_id}")
+                except Exception as e:
+                    # 如果取消订单时出错，检查是否已成交
+                    self.logger.warning(f"取消订单时出错: {str(e)}，再次检查订单状态")
+                    try:
+                        check_order = await self.exchange.fetch_order(order_id, self.symbol)
+                        if check_order['status'] == 'closed':
+                            self.logger.info(f"订单已经成交 | ID: {order_id}")
+                            return await self._handle_filled_order(
+                                check_order, side, retry_count, max_retries
+                            )
+
+                    except Exception as check_e:
+                        self.logger.error(f"检查订单状态失败: {str(check_e)}")
+
+                # 清除活跃订单状态
+                self.active_orders[side] = None
+
+                # 增加重试计数
+                retry_count += 1
+
+                # 如果还有重试次数，等待一秒后继续
+                if retry_count < max_retries:
+                    self.logger.info(f"等待1秒后进行第 {retry_count + 1} 次尝试")
+                    await asyncio.sleep(1)
+
+            except Exception as e:
+                self.logger.error(f"执行{side}单失败: {str(e)}")
+
+                # 尝试清理可能存在的订单
+                if 'order_id' in locals() and self.active_orders.get(side) == order_id:
+                    try:
+                        await self.exchange.cancel_order(order_id, self.symbol)
+                        self.logger.info(f"已取消错误订单 | ID: {order_id}")
+                    except Exception as cancel_e:
+                        self.logger.error(f"取消错误订单失败: {str(cancel_e)}")
+                    finally:
+                        self.active_orders[side] = None
+
+                # 增加重试计数
+                retry_count += 1
+
+                # 如果是关键错误，停止重试
+                if "资金不足" in str(e) or "Insufficient" in str(e):
+                    self.logger.error("资金不足，停止重试")
+                    # 发送错误通知
+                    error_message = f"""❌ 交易失败
+━━━━━━━━━━━━━━━━━━━━
+🔍 类型: {side} 失败
+📊 交易对: {self.symbol}
+⚠️ 错误: 资金不足
+"""
+                    send_pushplus_message(error_message, "交易错误通知")
+                    return False
+
+                # 如果还有重试次数，稍等后继续
+                if retry_count < max_retries:
+                    self.logger.info(f"等待2秒后进行第 {retry_count + 1} 次尝试")
+                    await asyncio.sleep(2)
+
+        # 达到最大重试次数后仍未成功
+        if retry_count >= max_retries:
+            self.logger.error(f"{side}单执行失败，达到最大重试次数: {max_retries}")
+            error_message = f"""❌ 交易失败
+━━━━━━━━━━━━━━━━━━━━
+🔍 类型: {side} 失败
+📊 交易对: {self.symbol}
+⚠️ 错误: 达到最大重试次数 {max_retries} 次
+"""
+            send_pushplus_message(error_message, "交易错误通知")
+
+        return False
+
+    async def _wait_for_balance(self, side, amount, price):
+        """等待直到有足够的余额可用"""
+        max_attempts = 10
+        for i in range(max_attempts):
+            balance = await self.exchange.fetch_balance()
+            if side == 'buy':
+                required = amount * price
+                available = float(balance['free'].get(self.quote_asset, 0))
+                if available >= required:
+                    return True
+            else:
+                available = float(balance['free'].get(self.base_asset, 0))
+                if available >= amount:
+                    return True
+
+            self.logger.info(f"等待资金到账 ({i + 1}/{max_attempts})...")
+            await asyncio.sleep(1)
+
+        raise Exception("等待资金到账超时")
+
+    async def _adjust_grid_after_trade(self):
+        """根据市场波动动态调整网格大小"""
+        trade_count = self.order_tracker.trade_count
+        if trade_count % TradingConfig.GRID_PARAMS.get('adjust_interval', 5) == 0:
+            volatility = await self._calculate_volatility()
+
+            # 根据波动率调整
+            high_threshold = TradingConfig.GRID_PARAMS.get('volatility_threshold', {}).get('high', 0.3)
+            if volatility > high_threshold:
+                new_size = min(
+                    self.grid_size * 1.1,  # 扩大10%
+                    TradingConfig.GRID_PARAMS['max']
+                )
+                action = "扩大"
+            else:
+                new_size = max(
+                    self.grid_size * 0.9,  # 缩小10%
+                    TradingConfig.GRID_PARAMS['min']
+                )
+                action = "缩小"
+
+            # 建议改进：添加趋势判断
+            price_trend = self._get_price_trend()  # 获取价格趋势（1小时）
+            if price_trend > 0:  # 上涨趋势
+                new_size *= 1.05  # 额外增加5%
+            elif price_trend < 0:  # 下跌趋势
+                new_size *= 0.95  # 额外减少5%
+
+            self.grid_size = new_size
+            self.logger.info(
+                f"动态调整网格 | 操作: {action} | "
+                f"波动率: {volatility:.2%} | "
+                f"新尺寸: {self.grid_size:.2f}%"
+            )
+
+    def _log_order(self, order):
+        """记录订单信息"""
+        try:
+            side = order['side']
+            price = float(order['price'])
+            amount = float(order['amount'])
+            total = price * amount
+
+            # 计算利润
+            profit = 0
+            if side == 'sell':
+                # 卖出时计算利润 = 卖出价格 - 基准价格
+                profit = (price - self.base_price) * amount
+            elif side == 'buy':
+                # 买入时利润为0
+                profit = 0
+
+            # 只在这里添加交易记录
+            self.order_tracker.add_trade({
+                'timestamp': time.time(),
+                'side': side,
+                'price': price,
+                'amount': amount,
+                'profit': profit,
+                'order_id': order['id']
+            })
+
+            # 发送通知
+            message = format_trade_message(
+                side=side,
+                symbol=self.symbol,
+                price=price,
+                amount=amount,
+                total=total,
+                grid_size=self.grid_size,
+                base_asset=self.base_asset,
+                quote_asset=self.quote_asset
+            )
+            send_pushplus_message(message, "交易执行通知")
+        except Exception as e:
+            self.logger.error(f"记录订单失败: {str(e)}")
+
+    async def _reinitialize(self):
+        """系统重新初始化"""
+        try:
+            # 关闭现有连接
+            await self.exchange.close()
+
+            # 重置关键状态
+            self.exchange = ExchangeClient()
+            self.order_tracker.reset()
+            self.base_price = None
+            self.highest = None
+            self.lowest = None
+            self.grid_size = TradingConfig.GRID_PARAMS.get('initial', settings.INITIAL_GRID)
+            self.last_trade = 0
+            self.initialized = False  # 确保重置初始化状态
+
+            # 等待新的交易所客户端就绪
+            await asyncio.sleep(2)
+
+            self.logger.info("系统重新初始化完成")
+        except Exception as e:
+            self.logger.critical(f"重新初始化失败: {str(e)}")
+            raise
+
+    async def _check_and_cancel_timeout_orders(self):
+        """检查并取消超时订单"""
+        current_time = time.time()
+        for order_id, timestamp in list(self.order_timestamps.items()):
+            if current_time - timestamp > self.ORDER_TIMEOUT:
+                try:
+                    params = {
+                        'timestamp': int(time.time() * 1000 + self.exchange.time_diff),
+                        'recvWindow': 5000
+                    }
+                    order = await self.exchange.fetch_order(order_id, self.symbol, params)
+
+                    if order['status'] == 'closed':
+                        old_base_price = self.base_price
+                        self.base_price = order['price']
+                        await self._adjust_grid_after_trade()
+                        # 更新最后成交信息
+                        self.last_trade_price = order['price']
+                        self.last_trade_time = current_time
+                        self.logger.info(
+                            f"订单已成交 | ID: {order_id} | 价格: {order['price']} | 基准价从 {old_base_price} 更新为 {self.base_price}")
+                        # 清除活跃订单标记
+                        for side, active_id in self.active_orders.items():
+                            if active_id == order_id:
+                                self.active_orders[side] = None
+                        # 发送成交通知
+                        send_pushplus_message(
+                            f"{self.base_asset} {{'买入' if side == 'buy' else '卖出'}}单成交\\n"
+                            f"价格: {order['price']} {self.quote_asset}"
+                        )
+                    elif order['status'] == 'open':
+                        # 取消未成交订单
+                        params = {
+                            'timestamp': int(time.time() * 1000 + self.exchange.time_diff),
+                            'recvWindow': 5000
+                        }
+                        await self.exchange.cancel_order(order_id, self.symbol, params)
+                        self.logger.info(f"取消超时订单 | ID: {order_id}")
+                        # 清除活跃订单标记
+                        for side, active_id in self.active_orders.items():
+                            if active_id == order_id:
+                                self.active_orders[side] = None
+
+                    # 清理订单记录
+                    self.pending_orders.pop(order_id, None)
+                    self.order_timestamps.pop(order_id, None)
+                except Exception as e:
+                    self.logger.error(f"检查订单状态失败: {str(e)} | 订单ID: {order_id}")
+                    # 如果是时间同步错误，等待一秒后继续
+                    if "Timestamp for this request" in str(e):
+                        await asyncio.sleep(1)
+                        continue
+
+    async def adjust_grid_size(self):
+        """根据【平滑后】的波动率和市场趋势调整网格大小"""
+        try:
+            # 1. 计算当前的瞬时波动率
+            current_volatility = await self._calculate_volatility()
+            if current_volatility is None:
+                self.logger.warning("无法计算当前波动率，跳过网格调整。")
+                return
+
+            # 2. 更新波动率历史记录
+            self.volatility_history.append(current_volatility)
+            # 保持历史记录的长度不超过平滑窗口大小
+            if len(self.volatility_history) > self.volatility_smoothing_window:
+                self.volatility_history.pop(0)  # 移除最旧的记录
+
+            # 3. 计算平滑后的波动率（移动平均值）
+            # 只有当历史记录足够长时才开始计算，以保证平均值的有效性
+            if len(self.volatility_history) < self.volatility_smoothing_window:
+                self.logger.info(f"正在收集波动率数据 ({len(self.volatility_history)}/{self.volatility_smoothing_window})... 瞬时值: {current_volatility:.4f}")
+                return  # 数据不足，暂时不调整
+
+            smoothed_volatility = sum(self.volatility_history) / len(self.volatility_history)
+
+            self.logger.info(f"波动率分析 | 瞬时值: {current_volatility:.4f} | 平滑后({self.volatility_smoothing_window}次平均): {smoothed_volatility:.4f}")
+
+            # 4. 【关键】使用平滑后的波动率来决定网格大小
+            volatility_for_decision = smoothed_volatility
+
+            # ========== 使用连续函数计算新网格大小 ==========
+            # 1. 从配置中获取连续调整的参数
+            params = TradingConfig.GRID_CONTINUOUS_PARAMS
+            base_grid = params['base_grid']
+            center_volatility = params['center_volatility']
+            sensitivity_k = params['sensitivity_k']
+
+            # 2. 应用线性函数公式
+            # 公式: 新网格 = 基础网格 + k * (当前平滑波动率 - 波动率中心点)
+            new_grid = base_grid + sensitivity_k * (volatility_for_decision - center_volatility)
+
+            self.logger.info(
+                f"连续网格计算 | "
+                f"波动率: {volatility_for_decision:.2%} | "
+                f"计算公式: {base_grid:.2f}% + {sensitivity_k} * ({volatility_for_decision:.2%} - {center_volatility:.2%}) = {new_grid:.2f}%"
+            )
+
+            # 确保网格在允许范围内
+            new_grid = max(min(new_grid, TradingConfig.GRID_PARAMS['max']), TradingConfig.GRID_PARAMS['min'])
+
+            # 只有在变化大于0.01%时才更新，避免频繁的微小调整
+            if abs(new_grid - self.grid_size) > 0.01:
+                self.logger.info(
+                    f"调整网格大小 | "
+                    f"平滑波动率: {volatility_for_decision:.2%} | "  # 日志中体现是平滑值
+                    f"原网格: {self.grid_size:.2f}% | "
+                    f"新网格 (限定范围后): {new_grid:.2f}%"
+                )
+                self.grid_size = new_grid
+                self.last_grid_adjust_time = time.time()  # 更新时间
+                # 保存状态
+                self._save_state()
+
+        except Exception as e:
+            self.logger.error(f"调整网格大小失败: {str(e)}")
+
+    async def _calculate_volatility(self):
+        """
+        计算改进的混合波动率：7天4小时线传统波动率 + EWMA波动率
+        使用4小时K线数据计算7天年化波动率，结合EWMA提供敏感性
+        更短的时间窗口让机器人更敏感地响应短期市场变化
+        """
+        try:
+            # 获取7天4小时K线数据 (7天 * 6根4小时K线 = 42根)
+            klines = await self.exchange.fetch_ohlcv(
+                self.symbol,
+                timeframe='4h',  # 从'1d'改为'4h'
+                limit=42         # 7天 * 6根4小时K线 = 42
+            )
+
+            if not klines or len(klines) < 2:
+                self.logger.warning("K线数据不足，返回默认波动率")
+                return 0.2  # 返回20%的默认波动率
+
+            # 提取收盘价
+            prices = [float(k[4]) for k in klines]
+            current_price = prices[-1]
+
+            # 计算7天传统波动率 (传递完整的klines数据以支持成交量加权)
+            traditional_volatility = self._calculate_traditional_volatility(klines)
+
+            # 计算EWMA波动率
+            ewma_volatility = self._update_ewma_volatility(current_price)
+
+            # 混合波动率：EWMA权重0.7，传统波动率权重0.3
+            if ewma_volatility is not None:
+                hybrid_volatility = (
+                    settings.VOLATILITY_HYBRID_WEIGHT * ewma_volatility +
+                    (1 - settings.VOLATILITY_HYBRID_WEIGHT) * traditional_volatility
+                )
+                self.logger.debug(
+                    f"混合波动率计算 | 传统: {traditional_volatility:.4f} | "
+                    f"EWMA: {ewma_volatility:.4f} | 混合: {hybrid_volatility:.4f}"
+                )
+            else:
+                # EWMA未初始化时使用传统波动率
+                hybrid_volatility = traditional_volatility
+                self.logger.debug(f"使用传统波动率: {traditional_volatility:.4f}")
+
+            return hybrid_volatility
+
+        except Exception as e:
+            self.logger.error(f"计算波动率失败: {str(e)}")
+            return 0.2  # 返回默认波动率而不是0
+
+    def _calculate_traditional_volatility(self, klines):
+        """
+        计算传统的7天年化波动率 (已优化：支持成交量加权)
+        使用对数收益率的标准差，基于4小时数据
+        """
+        if len(klines) < 2:
+            return 0.2
+
+        # 提取收盘价和成交量
+        prices = np.array([float(k[4]) for k in klines])
+        volumes = np.array([float(k[5]) for k in klines])
+
+        # 计算对数收益率
+        # np.diff 会让序列长度减1，所以我们对应地处理成交量
+        log_returns = np.diff(np.log(prices))
+
+        # 如果不启用成交量加权，则执行原逻辑
+        if not TradingConfig.ENABLE_VOLUME_WEIGHTING:
+            volatility = np.std(log_returns) * np.sqrt(365 * 6)
+            return volatility
+
+        # --- 执行成交量加权逻辑 ---
+        # 我们需要对应收益率的成交量，通常使用后一根K线的成交量
+        relevant_volumes = volumes[1:]
+
+        # 计算平均成交量，处理分母为0的情况
+        average_volume = np.mean(relevant_volumes)
+        if average_volume == 0:
+            # 如果所有成交量都为0，则退回至不加权的计算
+            volatility = np.std(log_returns) * np.sqrt(365 * 6)
+            return volatility
+
+        # 计算成交量因子 (权重)
+        volume_factors = relevant_volumes / average_volume
+
+        # 计算加权后的收益率
+        weighted_log_returns = log_returns * volume_factors
+
+        self.logger.debug(f"成交量加权计算 | 平均成交量: {average_volume:.2f} | 成交量权重范围: [{np.min(volume_factors):.2f}, {np.max(volume_factors):.2f}]")
+
+        # 基于加权收益率计算年化波动率
+        volatility = np.std(weighted_log_returns) * np.sqrt(365 * 6)
+
+        return volatility
+
+    def _update_ewma_volatility(self, current_price):
+        """
+        更新EWMA波动率
+        使用RiskMetrics标准的λ=0.94
+        """
+        if self.last_price is None:
+            # 首次调用，保存价格但不计算波动率
+            self.last_price = current_price
+            return None
+
+        # 计算当期收益率的平方
+        if self.last_price > 0:
+            return_squared = (np.log(current_price / self.last_price)) ** 2
+        else:
+            return_squared = 0
+
+        # 更新EWMA波动率
+        lambda_factor = settings.VOLATILITY_EWMA_LAMBDA
+
+        if not self.ewma_initialized:
+            # 首次初始化：使用当期收益率平方作为初始值
+            self.ewma_volatility = return_squared
+            self.ewma_initialized = True
+        else:
+            # EWMA更新公式：σ²(t) = λ * σ²(t-1) + (1-λ) * r²(t)
+            self.ewma_volatility = (
+                lambda_factor * self.ewma_volatility +
+                (1 - lambda_factor) * return_squared
+            )
+
+        # 更新上一次价格
+        self.last_price = current_price
+
+        # 返回年化波动率 (开平方并年化)
+        return np.sqrt(self.ewma_volatility * 252)
+
+    def _adjust_amount_precision(self, amount):
+        """根据交易所精度动态调整数量"""
+        if self.amount_precision is None:
+            # 如果精度未初始化，使用默认值
+            self.logger.warning("数量精度未初始化，使用默认值3")
+            return float(f"{amount:.3f}")
+
+        # 使用ccxt的精度调整方法
+        try:
+            return self.exchange.exchange.amount_to_precision(self.symbol, amount)
+        except Exception as e:
+            self.logger.error(f"精度调整失败: {e}, 使用默认精度")
+            precision = int(self.amount_precision) if self.amount_precision is not None else 3
+            return float(f"{amount:.{precision}f}")
+
+    def _normalize_order_amount(self, amount: float, price: float) -> tuple[str | float, float, float] | None:
+        """应用交易所限制并返回下单数量、浮点数量和名义金额"""
+        if amount is None or price is None or price <= 0:
+            return None
+
+        try:
+            normalized_amount = float(amount)
+        except (TypeError, ValueError):
+            return None
+
+        if normalized_amount <= 0:
+            return None
+
+        limits = (self.symbol_info or {}).get('limits') or {}
+        amount_limits = limits.get('amount') or {}
+        cost_limits = limits.get('cost') or {}
+
+        def _safe_float(value):
+            try:
+                return float(value)
+            except (TypeError, ValueError):
+                return None
+
+        min_amount = _safe_float(amount_limits.get('min'))
+        max_amount = _safe_float(amount_limits.get('max'))
+        min_cost = _safe_float(cost_limits.get('min'))
+        max_cost = _safe_float(cost_limits.get('max'))
+
+        if min_amount is not None and normalized_amount < min_amount:
+            normalized_amount = min_amount
+        if min_cost is not None and min_cost > 0:
+            min_amount_from_cost = min_cost / price
+            if normalized_amount < min_amount_from_cost:
+                normalized_amount = min_amount_from_cost
+
+        if max_amount is not None and max_amount > 0 and normalized_amount > max_amount:
+            normalized_amount = max_amount
+        if max_cost is not None and max_cost > 0:
+            max_amount_from_cost = max_cost / price
+            if normalized_amount > max_amount_from_cost:
+                normalized_amount = max_amount_from_cost
+
+        precision_amount = self._adjust_amount_precision(normalized_amount)
+
+        try:
+            amount_float = float(precision_amount)
+        except (TypeError, ValueError):
+            return None
+
+        if amount_float <= 0:
+            return None
+
+        if min_amount is not None and amount_float < min_amount:
+            precision_amount = self._adjust_amount_precision(min_amount)
+            try:
+                amount_float = float(precision_amount)
+            except (TypeError, ValueError):
+                return None
+            if amount_float < min_amount:
+                return None
+
+        if min_cost is not None and min_cost > 0 and amount_float * price < min_cost:
+            target_amount = min_cost / price
+            precision_amount = self._adjust_amount_precision(target_amount)
+            try:
+                amount_float = float(precision_amount)
+            except (TypeError, ValueError):
+                return None
+            if amount_float * price < min_cost:
+                return None
+
+        if max_amount is not None and max_amount > 0 and amount_float > max_amount:
+            precision_amount = self._adjust_amount_precision(max_amount)
+            try:
+                amount_float = float(precision_amount)
+            except (TypeError, ValueError):
+                return None
+            if amount_float > max_amount:
+                return None
+
+        if max_cost is not None and max_cost > 0 and amount_float * price > max_cost:
+            target_amount = max_cost / price
+            precision_amount = self._adjust_amount_precision(target_amount)
+            try:
+                amount_float = float(precision_amount)
+            except (TypeError, ValueError):
+                return None
+            if amount_float * price > max_cost:
+                return None
+
+        notional = amount_float * price
+        return precision_amount, amount_float, notional
+
+    def _adjust_price_precision(self, price):
+        """根据交易所精度动态调整价格"""
+        if self.price_precision is None:
+            # 如果精度未初始化，使用默认值
+            self.logger.warning("价格精度未初始化，使用默认值2")
+            return float(f"{price:.2f}")
+
+        # 使用ccxt的精度调整方法
+        try:
+            return self.exchange.exchange.price_to_precision(self.symbol, price)
+        except Exception as e:
+            self.logger.error(f"价格精度调整失败: {e}, 使用默认精度")
+            precision = int(self.price_precision) if self.price_precision is not None else 2
+            return float(f"{price:.{precision}f}")
+
+    async def calculate_trade_amount(self, side, order_price):
+        # 获取必要参数
+        balance = await self.exchange.fetch_balance()
+        total_assets = float(balance['total'][self.quote_asset]) + float(balance['total'].get(self.base_asset, 0)) * order_price
+
+        # 计算波动率调整因子
+        volatility = await self._calculate_volatility()
+        volatility_factor = 1 / (1 + volatility * 10)  # 波动越大，交易量越小
+
+        # 计算凯利仓位
+        win_rate = await self.calculate_win_rate()
+        payoff_ratio = await self.calculate_payoff_ratio()
+
+        # 安全版凯利公式计算
+        kelly_f = max(0.0, (win_rate * payoff_ratio - (1 - win_rate)) / payoff_ratio)  # 确保非负
+        kelly_f = min(kelly_f, 0.3)  # 最大不超过30%仓位
+
+        # 获取价格分位因子
+        price_percentile = await self._get_price_percentile()
+        if side == 'buy':
+            percentile_factor = 1 + (1 - price_percentile) * 0.5  # 价格越低，买入越多
+        else:
+            percentile_factor = 1 + price_percentile * 0.5  # 价格越高，卖出越多
+
+        # 动态计算交易金额
+        risk_adjusted_amount = min(
+            total_assets * settings.RISK_FACTOR * volatility_factor * kelly_f * percentile_factor,
+            total_assets * settings.MAX_POSITION_RATIO
+        )
+
+        # 应用最小/最大限制
+        amount_quote = max(
+            min(risk_adjusted_amount, TradingConfig.BASE_AMOUNT),
+            settings.MIN_TRADE_AMOUNT
+        )
+
+        return amount_quote
+
+    async def calculate_win_rate(self):
+        """计算胜率"""
+        try:
+            trades = self.order_tracker.get_trade_history()
+            if not trades:
+                return 0
+
+            # 计算盈利交易数量
+            winning_trades = [t for t in trades if t['profit'] > 0]
+            win_rate = len(winning_trades) / len(trades)
+
+            return win_rate
+        except Exception as e:
+            self.logger.error(f"计算胜率失败: {str(e)}")
+            return 0
+
+    async def calculate_payoff_ratio(self):
+        """计算盈亏比"""
+        trades = self.order_tracker.get_trade_history()
+        if len(trades) < 10:
+            return 1.0
+
+        avg_win = np.mean([t['profit'] for t in trades if t['profit'] > 0])
+        avg_loss = np.mean([abs(t['profit']) for t in trades if t['profit'] < 0])
+        return avg_win / avg_loss if avg_loss != 0 else 1.0
+
+    async def save_trade_stats(self):
+        """保存交易统计数据"""
+        stats = {
+            'timestamp': datetime.now().isoformat(),
+            'grid_size': self.grid_size,
+            'position_size': self.current_position,
+            'volatility': await self._calculate_volatility(),
+            'win_rate': await self.calculate_win_rate(),
+            'payoff_ratio': await self.calculate_payoff_ratio()
+        }
+        with open('trade_stats.json', 'a') as f:
+            f.write(json.dumps(stats) + '\n')
+
+    async def _get_order_price(self, side):
+        """获取订单价格"""
+        try:
+            order_book = await self.exchange.fetch_order_book(self.symbol)
+            ask_price = order_book['asks'][0][0]  # 卖一价
+            bid_price = order_book['bids'][0][0]  # 买一价
+
+            if side == 'buy':
+                order_price = ask_price  # 直接用卖一价
+            else:
+                order_price = bid_price  # 直接用买一价
+
+            order_price = round(order_price, 2)
+
+            self.logger.info(
+                f"订单定价 | 方向: {side} | "
+                f"订单价: {order_price}"
+            )
+
+            return order_price
+        except Exception as e:
+            self.logger.error(f"获取订单价格失败: {str(e)}")
+            raise
+
+    async def _get_price_percentile(self, period='7d'):
+        """获取当前价格在历史中的分位位置"""
+        try:
+            # 获取过去7天价格数据（使用4小时K线）
+            ohlcv = await self.exchange.fetch_ohlcv(self.symbol, '4h', limit=42)  # 42根4小时K线 ≈ 7天
+            closes = [candle[4] for candle in ohlcv]
+            current_price = await self._get_latest_price()
+
+            # 计算分位值
+            sorted_prices = sorted(closes)
+            lower = sorted_prices[int(len(sorted_prices) * 0.25)]  # 25%分位
+            upper = sorted_prices[int(len(sorted_prices) * 0.75)]  # 75%分位
+
+            # 添加数据有效性检查
+            if len(sorted_prices) < 10:  # 当数据不足时使用更宽松的判断
+                self.logger.warning("历史数据不足，使用简化分位计算")
+                mid_price = (sorted_prices[0] + sorted_prices[-1]) / 2
+                return 0.5 if current_price >= mid_price else 0.0
+
+            # 计算当前价格位置
+            if current_price <= lower:
+                return 0.0  # 处于低位
+            elif current_price >= upper:
+                return 1.0  # 处于高位
+            else:
+                return (current_price - lower) / (upper - lower)
+
+        except Exception as e:
+            self.logger.error(f"获取价格分位失败: {str(e)}")
+            return 0.5  # 默认中间位置
+
+    async def _calculate_required_funds(self, side):
+        """计算需要划转的资金量"""
+        current_price = await self._get_latest_price()
+        balance = await self.exchange.fetch_balance()
+        total_assets = float(balance['total'][self.quote_asset]) + float(balance['total'].get(self.base_asset, 0)) * current_price
+
+        # 获取当前订单需要的金额
+        amount_quote = await self.calculate_trade_amount(side, current_price)
+
+        # 考虑手续费和滑价
+        required = amount_quote * 1.05  # 增加5%缓冲
+        return min(required, settings.MAX_POSITION_RATIO * total_assets)
+
+    async def _transfer_excess_funds(self):
+        """将超出总资产16%目标的部分资金转回理财账户"""
+        # 功能开关检查
+        if not settings.ENABLE_SAVINGS_FUNCTION:
+            return
+
+        try:
+            balance = await self.exchange.fetch_balance()
+            current_price = await self._get_latest_price()
+            total_assets = await self._get_pair_specific_assets_value()
+
+            # 如果无法获取价格或总资产，则跳过
+            if not current_price or current_price <= 0 or total_assets <= 0:
+                self.logger.warning("无法获取价格或总资产，跳过资金转移检查")
+                return
+
+            # 计算目标保留金额 (总资产的16%)
+            target_quote_hold = total_assets * 0.16
+            target_base_hold_value = total_assets * 0.16
+            target_base_hold_amount = target_base_hold_value / current_price
+
+            # 获取当前现货可用余额
+            spot_quote_balance = float(balance.get('free', {}).get(self.quote_asset, 0))
+            spot_base_balance = float(balance.get('free', {}).get(self.base_asset, 0))
+
+            self.logger.info(
+                f"资金转移检查 | 总资产: {total_assets:.2f} {self.quote_asset} | "
+                f"目标{self.quote_asset}持有: {target_quote_hold:.2f} | 现货{self.quote_asset}: {spot_quote_balance:.2f} | "
+                f"目标{self.base_asset}持有(等值): {target_base_hold_value:.2f} {self.quote_asset} ({target_base_hold_amount:.4f} {self.base_asset}) | "
+                f"现货{self.base_asset}: {spot_base_balance:.4f}"
+            )
+
+            transfer_executed = False  # 标记是否执行了划转
+
+            # 处理计价货币：如果现货超出目标，转移多余部分
+            if spot_quote_balance > target_quote_hold:
+                transfer_amount = spot_quote_balance - target_quote_hold
+                # 增加最小划转金额判断，避免无效操作
+                # 将阈值提高到 1.0
+                if transfer_amount > 1.0:
+                    self.logger.info(f"转移多余{self.quote_asset}到理财: {transfer_amount:.2f}")
+                    try:
+                        await self.exchange.transfer_to_savings(self.quote_asset, transfer_amount)
+                        transfer_executed = True
+                    except Exception as transfer_e:
+                        self.logger.error(f"转移{self.quote_asset}到理财失败: {str(transfer_e)}")
+                else:
+                    self.logger.info(f"{self.quote_asset}超出部分 ({transfer_amount:.2f}) 过小，不执行划转")
+
+            # 处理基础货币：如果现货超出目标，转移多余部分
+            if spot_base_balance > target_base_hold_amount:
+                transfer_amount = spot_base_balance - target_base_hold_amount
+                # 检查转移金额是否大于等于最小申购额
+                min_transfer = settings.MIN_BNB_TRANSFER if self.base_asset == 'BNB' else 0.01
+                if transfer_amount >= min_transfer:
+                    self.logger.info(f"转移多余{self.base_asset}到理财: {transfer_amount:.4f}")
+                    try:
+                        await self.exchange.transfer_to_savings(self.base_asset, transfer_amount)
+                        transfer_executed = True
+                    except Exception as transfer_e:
+                        self.logger.error(f"转移{self.base_asset}到理财失败: {str(transfer_e)}")
+                else:
+                    # 修改日志消息以反映新的阈值
+                    self.logger.info(f"{self.base_asset}超出部分 ({transfer_amount:.4f}) 低于最小申购额 {min_transfer}，不执行划转")
+
+            if transfer_executed:
+                self.logger.info("多余资金已尝试转移到理财账户")
+            else:
+                self.logger.info("无需转移资金到理财账户")
+
+        except Exception as e:
+            self.logger.error(f"转移多余资金检查失败: {str(e)}")
+
+    async def _check_flip_signal(self):
+        """检查是否需要翻转交易方向"""
+        try:
+            current_price = self.current_price
+            price_diff = abs(current_price - self.base_price)
+            flip_threshold = self.base_price * FLIP_THRESHOLD(self.grid_size)
+
+            if price_diff >= flip_threshold:
+                # 智能预划转资金
+                await self._pre_transfer_funds(current_price)
+                self.logger.info(f"价格偏离阈值 | 当前价: {current_price} | 基准价: {self.base_price}")
+                return True
+        except Exception as e:
+            self.logger.error(f"翻转信号检查失败: {str(e)}")
+            return False
+
+    async def _pre_transfer_funds(self, current_price):
+        """智能预划转资金"""
+        try:
+            # 根据预期方向计算需求
+            expected_side = 'buy' if current_price > self.base_price else 'sell'
+            required = await self._calculate_required_funds(expected_side)
+
+            # 添加20%缓冲
+            required_with_buffer = required * 1.2
+
+            # 分批次划转（应对大额划转限制）
+            max_single_transfer = self.config.MAX_SINGLE_TRANSFER
+            while required_with_buffer > 0:
+                transfer_amount = min(required_with_buffer, max_single_transfer)
+                await self.exchange.transfer_to_spot(self.quote_asset, transfer_amount)
+                required_with_buffer -= transfer_amount
+                self.logger.info(f"预划转完成: {transfer_amount} {self.quote_asset} | 剩余需划转: {required_with_buffer}")
+
+            self.logger.info("资金预划转完成，等待10秒确保到账")
+            await asyncio.sleep(10)  # 等待资金到账
+
+        except Exception as e:
+            self.logger.error(f"预划转失败: {str(e)}")
+            raise
+
+    def _calculate_dynamic_base(self, total_assets):
+        """计算动态基础交易金额"""
+        # 计算基于总资产百分比的交易金额范围
+        min_amount = max(
+            settings.MIN_TRADE_AMOUNT,  # 不低于最小交易金额
+            total_assets * settings.MIN_POSITION_PERCENT  # 不低于总资产的5%
+        )
+        max_amount = total_assets * settings.MAX_POSITION_PERCENT  # 不超过总资产的15%
+
+        # 计算目标交易金额（总资产的10%）
+        target_amount = total_assets * 0.1
+
+        # 确保交易金额在允许范围内
+        return max(
+            min_amount,
+            min(
+                target_amount,
+                max_amount
+            )
+        )
+
+    async def _check_and_transfer_initial_funds(self):
+        """检查并划转初始资金"""
+        # 功能开关检查
+        if not settings.ENABLE_SAVINGS_FUNCTION:
+            self.logger.info("理财功能已禁用，跳过初始资金检查与划转。")
+            return
+
+        try:
+            # 获取现货和理财账户余额
+            balance = await self.exchange.fetch_balance()
+            funding_balance = await self.exchange.fetch_funding_balance()
+            total_assets = await self._get_pair_specific_assets_value()
+            current_price = await self._get_latest_price()
+
+            # 计算目标持仓（总资产的16%）
+            target_quote = total_assets * 0.16
+            target_base = (total_assets * 0.16) / current_price
+
+            # 获取现货余额
+            quote_balance = float(balance['free'].get(self.quote_asset, 0))
+            base_balance = float(balance['free'].get(self.base_asset, 0))
+
+            # 计算总余额（现货+理财）
+            total_quote = quote_balance + float(funding_balance.get(self.quote_asset, 0))
+            total_base = base_balance + float(funding_balance.get(self.base_asset, 0))
+
+            # 调整计价货币余额
+            if quote_balance > target_quote:
+                # 多余的申购到理财
+                transfer_amount = quote_balance - target_quote
+                self.logger.info(f"发现可划转{self.quote_asset}: {transfer_amount}")
+                # --- 添加最小申购金额检查 (>= 1) ---
+                if transfer_amount >= 1.0:
+                    try:
+                        await self.exchange.transfer_to_savings(self.quote_asset, transfer_amount)
+                        self.logger.info(f"已将 {transfer_amount:.2f} {self.quote_asset} 申购到理财")
+                    except Exception as e_savings_quote:
+                        self.logger.error(f"申购{self.quote_asset}到理财失败: {str(e_savings_quote)}")
+                else:
+                    self.logger.info(f"可划转{self.quote_asset} ({transfer_amount:.2f}) 低于最小申购额 1.0，跳过申购")
+            elif quote_balance < target_quote:
+                # 不足的从理财赎回
+                needed_amount = target_quote - quote_balance
+
+                # --- 【新增】前置检查：确保理财账户里有该资产 ---
+                funding_quote_balance = float(funding_balance.get(self.quote_asset, 0))
+                if funding_quote_balance > 0:
+                    # 实际能赎回的金额，不能超过理财账户里的余额
+                    actual_transfer_amount = min(needed_amount, funding_quote_balance)
+                    self.logger.info(f"理财账户有 {funding_quote_balance:.2f} {self.quote_asset}，尝试从理财赎回: {actual_transfer_amount:.2f}")
+                    try:
+                        # 确保赎回金额大于一个极小值，避免API报错
+                        if actual_transfer_amount >= 0.01:
+                            await self.exchange.transfer_to_spot(self.quote_asset, actual_transfer_amount)
+                            self.logger.info(f"已成功从理财赎回 {actual_transfer_amount:.2f} {self.quote_asset}")
+                        else:
+                            self.logger.info(f"计算出的需赎回金额 ({actual_transfer_amount:.4f}) 过小，跳过。")
+                    except Exception as e_spot_quote:
+                        self.logger.error(f"从理财赎回{self.quote_asset}失败: {str(e_spot_quote)}")
+                else:
+                    # 如果理财里没有，就直接警告
+                    self.logger.warning(f"现货{self.quote_asset}不足，且理财账户中没有{self.quote_asset}可供赎回。请手动补充底仓。")
+
+            # 调整基础货币余额
+            if base_balance > target_base:
+                # 多余的申购到理财
+                transfer_amount = base_balance - target_base
+                self.logger.info(f"发现可划转{self.base_asset}: {transfer_amount}")
+                # --- 添加最小申购金额检查 ---
+                min_transfer = settings.MIN_BNB_TRANSFER if self.base_asset == 'BNB' else 0.01
+                if transfer_amount >= min_transfer:
+                    try:
+                        await self.exchange.transfer_to_savings(self.base_asset, transfer_amount)
+                        self.logger.info(f"已将 {transfer_amount:.4f} {self.base_asset} 申购到理财")
+                    except Exception as e_savings:
+                        self.logger.error(f"申购{self.base_asset}到理财失败: {str(e_savings)}")
+                else:
+                    self.logger.info(f"可划转{self.base_asset} ({transfer_amount:.4f}) 低于最小申购额 {min_transfer}，跳过申购")
+            elif base_balance < target_base:
+                # 不足的从理财赎回
+                needed_amount = target_base - base_balance
+
+                # --- 【新增】前置检查：确保理财账户里有该资产 ---
+                funding_base_balance = float(funding_balance.get(self.base_asset, 0))
+                if funding_base_balance > 0:
+                    # 实际能赎回的金额，不能超过理财账户里的余额
+                    actual_transfer_amount = min(needed_amount, funding_base_balance)
+                    self.logger.info(f"理财账户有 {funding_base_balance:.4f} {self.base_asset}，尝试从理财赎回: {actual_transfer_amount:.4f}")
+                    try:
+                        # 确保赎回金额大于一个极小值，避免API报错
+                        if actual_transfer_amount > 1e-8:
+                            await self.exchange.transfer_to_spot(self.base_asset, actual_transfer_amount)
+                            self.logger.info(f"已成功从理财赎回 {actual_transfer_amount:.4f} {self.base_asset}")
+                        else:
+                            self.logger.info(f"计算出的需赎回金额 ({actual_transfer_amount:.8f}) 过小，跳过。")
+                    except Exception as e_spot:
+                        self.logger.error(f"从理财赎回{self.base_asset}失败: {str(e_spot)}")
+                else:
+                    # 如果理财里没有，就直接警告
+                    self.logger.warning(f"现货{self.base_asset}不足，且理财账户中没有{self.base_asset}可供赎回。请手动补充底仓。")
+
+            self.logger.info(
+                f"资金分配完成\n"
+                f"{self.quote_asset}: {total_quote:.2f}\n"
+                f"{self.base_asset}: {total_base:.4f}"
+            )
+        except Exception as e:
+            self.logger.error(f"初始资金检查失败: {str(e)}")
+
+    async def _get_pair_specific_assets_value(self):
+        """
+        获取当前交易对相关资产价值（以计价货币计算）- 用于交易决策
+
+        此方法仅计算当前交易对（self.base_asset和self.quote_asset）的资产价值，
+        用于该交易对的交易决策和风险控制，实现交易对之间的风险隔离。
+
+        如需获取全账户总资产（用于报告），请使用 exchange.calculate_total_account_value() 方法。
+        """
+        try:
+            # 使用缓存避免频繁请求
+            current_time = time.time()
+            if hasattr(self, '_assets_cache') and \
+                    current_time - self._assets_cache['time'] < 60:  # 1分钟缓存
+                return self._assets_cache['value']
+
+            # 设置一个默认返回值，以防发生异常
+            default_total = self._assets_cache['value'] if hasattr(self, '_assets_cache') else 0
+
+            balance = await self.exchange.fetch_balance()
+            funding_balance = await self.exchange.fetch_funding_balance()
+            current_price = await self._get_latest_price()
+
+            # 防御性检查：确保返回的价格是有效的
+            if not current_price or current_price <= 0:
+                self.logger.error("获取价格失败，无法计算总资产")
+                return default_total
+
+            # 防御性检查：确保balance包含必要的键
+            if not balance:
+                self.logger.error("获取余额失败，返回默认总资产")
+                return default_total
+
+            # 分别获取现货和理财账户余额（使用动态资产名称）
+            spot_base = float(balance.get('free', {}).get(self.base_asset, 0) or 0)
+            spot_quote = float(balance.get('free', {}).get(self.quote_asset, 0) or 0)
+
+            # 加上已冻结的余额
+            spot_base += float(balance.get('used', {}).get(self.base_asset, 0) or 0)
+            spot_quote += float(balance.get('used', {}).get(self.quote_asset, 0) or 0)
+
+            # 加上理财账户余额
+            fund_base = 0
+            fund_quote = 0
+            if funding_balance:
+                fund_base = float(funding_balance.get(self.base_asset, 0) or 0)
+                fund_quote = float(funding_balance.get(self.quote_asset, 0) or 0)
+
+            # 分别计算现货和理财账户总值
+            spot_value = spot_quote + (spot_base * current_price)
+            fund_value = fund_quote + (fund_base * current_price)
+            total_assets = spot_value + fund_value
+
+            # 更新缓存
+            self._assets_cache = {
+                'time': current_time,
+                'value': total_assets
+            }
+
+            # 只在资产变化超过1%时才记录日志
+            if not hasattr(self, '_last_logged_assets') or \
+                    abs(total_assets - self._last_logged_assets) / max(self._last_logged_assets, 0.01) > 0.01:
+                self.logger.info(
+                    f"【{self.symbol}】交易对资产: {total_assets:.2f} {self.quote_asset} | "
+                    f"现货: {spot_value:.2f} {self.quote_asset} "
+                    f"({self.base_asset}: {spot_base:.4f}, {self.quote_asset}: {spot_quote:.2f}) | "
+                    f"理财: {fund_value:.2f} {self.quote_asset} "
+                    f"({self.base_asset}: {fund_base:.4f}, {self.quote_asset}: {fund_quote:.2f})"
+                )
+                self._last_logged_assets = total_assets
+
+            return total_assets
+
+        except Exception as e:
+            self.logger.error(f"计算总资产失败: {str(e)}")
+            return self._assets_cache['value'] if hasattr(self, '_assets_cache') else 0
+
+    async def _update_total_assets(self):
+        """更新总资产信息"""
+        try:
+            balance = await self.exchange.fetch_balance()
+            funding_balance = await self.exchange.fetch_funding_balance()
+
+            # 计算总资产
+            base_balance = float(balance['total'].get(self.base_asset, 0))
+            quote_balance = float(balance['total'].get(self.quote_asset, 0))
+            current_price = await self._get_latest_price()
+
+            self.total_assets = quote_balance + (base_balance * current_price)
+            self.logger.info(f"更新总资产: {self.total_assets:.2f} {self.quote_asset}")
+
+        except Exception as e:
+            self.logger.error(f"更新总资产失败: {str(e)}")
+
+    async def get_ma_data(self, short_period=20, long_period=50):
+        """获取MA数据"""
+        try:
+            # 获取K线数据
+            klines = await self.exchange.fetch_ohlcv(
+                self.symbol,
+                timeframe='1h',
+                limit=long_period + 10  # 多获取一些数据以确保计算准确
+            )
+
+            if not klines:
+                return None, None
+
+            # 提取收盘价
+            closes = [float(x[4]) for x in klines]
+
+            # 计算短期和长期MA
+            short_ma = sum(closes[-short_period:]) / short_period
+            long_ma = sum(closes[-long_period:]) / long_period
+
+            return short_ma, long_ma
+
+        except Exception as e:
+            self.logger.error(f"获取MA数据失败: {str(e)}")
+            return None, None
+
+    async def get_macd_data(self):
+        """获取MACD数据"""
+        try:
+            # 获取K线数据
+            klines = await self.exchange.fetch_ohlcv(
+                self.symbol,
+                timeframe='1h',
+                limit=100  # MACD需要更多数据来计算
+            )
+
+            if not klines:
+                return None, None
+
+            # 提取收盘价
+            closes = [float(x[4]) for x in klines]
+
+            # 计算EMA12和EMA26
+            ema12 = self._calculate_ema(closes, 12)
+            ema26 = self._calculate_ema(closes, 26)
+
+            # 计算MACD线
+            macd_line = ema12 - ema26
+
+            # 计算信号线（MACD的9日EMA）
+            signal_line = self._calculate_ema([macd_line], 9)
+
+            return macd_line, signal_line
+
+        except Exception as e:
+            self.logger.error(f"获取MACD数据失败: {str(e)}")
+            return None, None
+
+    async def get_adx_data(self, period=14):
+        """获取ADX数据"""
+        try:
+            # 获取K线数据
+            klines = await self.exchange.fetch_ohlcv(
+                self.symbol,
+                timeframe='1h',
+                limit=period + 10
+            )
+
+            if not klines:
+                return None
+
+            # 提取高低收价格
+            highs = [float(x[2]) for x in klines]
+            lows = [float(x[3]) for x in klines]
+            closes = [float(x[4]) for x in klines]
+
+            # 计算TR和DM
+            tr = []  # True Range
+            plus_dm = []  # +DM
+            minus_dm = []  # -DM
+
+            for i in range(1, len(klines)):
+                tr.append(max(
+                    highs[i] - lows[i],
+                    abs(highs[i] - closes[i - 1]),
+                    abs(lows[i] - closes[i - 1])
+                ))
+
+                plus_dm.append(max(0, highs[i] - highs[i - 1]))
+                minus_dm.append(max(0, lows[i - 1] - lows[i]))
+
+            # 计算ADX
+            atr = sum(tr[-period:]) / period
+            plus_di = (sum(plus_dm[-period:]) / period) / atr * 100
+            minus_di = (sum(minus_dm[-period:]) / period) / atr * 100
+            dx = abs(plus_di - minus_di) / (plus_di + minus_di) * 100
+            adx = sum([dx]) / period  # 简化版ADX计算
+
+            return adx
+
+        except Exception as e:
+            self.logger.error(f"获取ADX数据失败: {str(e)}")
+            return None
+
+    async def _ensure_sufficient_balance(self, side: str, price: float, amount: float) -> bool:
+        """AI交易余额检查包装，复用标准资金校验流程"""
+        try:
+            if price is None or price <= 0:
+                self.logger.error("价格无效，无法执行余额检查。")
+                return False
+
+            # 强制刷新余额缓存，避免使用过期数据导致余额误判
+            self.exchange.balance_cache = {'timestamp': 0, 'data': None}
+            self.exchange.funding_balance_cache = {'timestamp': 0, 'data': {}}
+
+            self.logger.info(f"🔍 AI交易余额检查 | 方向: {side} | 价格: {price:.4f} | 数量: {amount:.6f}")
+
+            spot_balance = await self.exchange.fetch_balance({'type': 'spot'})
+            funding_balance = await self.exchange.fetch_funding_balance()
+
+            # 记录关键余额信息用于调试
+            spot_usdt = float(spot_balance.get('free', {}).get(self.quote_asset, 0) or 0)
+            spot_base = float(spot_balance.get('free', {}).get(self.base_asset, 0) or 0)
+            funding_usdt = float(funding_balance.get(self.quote_asset, 0) or 0)
+            funding_base = float(funding_balance.get(self.base_asset, 0) or 0)
+
+            self.logger.info(
+                f"💰 实时余额 | 现货 {self.quote_asset}: {spot_usdt:.4f} | "
+                f"理财 {self.quote_asset}: {funding_usdt:.4f} | "
+                f"现货 {self.base_asset}: {spot_base:.6f} | "
+                f"理财 {self.base_asset}: {funding_base:.6f}"
+            )
+
+            if side == 'buy':
+                required_quote = float(price) * float(amount)
+                return await self._ensure_balance_for_trade(
+                    side='buy',
+                    spot_balance=spot_balance,
+                    funding_balance=funding_balance,
+                    required_quote=required_quote
+                )
+            elif side == 'sell':
+                required_base = float(amount)
+                required_quote = float(price) * required_base
+                return await self._ensure_balance_for_trade(
+                    side='sell',
+                    spot_balance=spot_balance,
+                    funding_balance=funding_balance,
+                    required_quote=required_quote,
+                    required_base=required_base
+                )
+            else:
+                self.logger.error(f"未知交易方向: {side}")
+                return False
+        except Exception as e:
+            self.logger.error(f"AI余额检查失败({side}): {e}", exc_info=True)
+            return False
+
+    def _calculate_ema(self, data, period):
+        """计算EMA"""
+        if not data or len(data) == 0:
+            return 0
+
+        multiplier = 2 / (period + 1)
+        ema = data[0]
+        for price in data[1:]:
+            ema = (price - ema) * multiplier + ema
+        return ema
+
+    async def _ensure_balance_for_trade(
+        self,
+        side: str,
+        spot_balance: dict,
+        funding_balance: dict,
+        *,
+        required_quote: float | None = None,
+        required_base: float | None = None
+    ) -> bool:
+        """
+        【重构后】统一检查买卖双方的余额，并在需要时从理财赎回。
+        """
+        try:
+            # 1. 确定所需资产和数量
+            amount_quote = required_quote if required_quote is not None else await self._calculate_order_amount(side)
+            if side == 'buy':
+                asset_needed = self.quote_asset
+                required_amount = amount_quote
+                spot_balance_asset = float(spot_balance.get('free', {}).get(self.quote_asset, 0) or 0)
+            else: # side == 'sell'
+                if required_base is not None:
+                    required_amount = required_base
+                else:
+                    if not self.current_price or self.current_price <= 0:
+                        self.logger.error(f"价格无效，无法计算卖出所需 {self.base_asset} 数量。")
+                        return False
+                    required_amount = amount_quote / self.current_price
+                asset_needed = self.base_asset
+                spot_balance_asset = float(spot_balance.get('free', {}).get(self.base_asset, 0) or 0)
+
+            self.logger.info(f"{side}前余额检查 | 所需 {asset_needed}: {required_amount:.4f} | 现货可用: {spot_balance_asset:.4f}")
+
+            # 2. 如果现货余额足够，直接成功返回
+            if spot_balance_asset >= required_amount:
+                return True
+
+            # 3. 现货不足，检查理财功能是否开启
+            if not settings.ENABLE_SAVINGS_FUNCTION:
+                self.logger.error(f"资金不足 ({asset_needed})，且理财功能已禁用。")
+                return False
+
+            # 4. 尝试从理财赎回
+            self.logger.info(f"现货 {asset_needed} 不足，尝试从理财赎回...")
+            funding_balance_asset = float(funding_balance.get(asset_needed, 0) or 0)
+
+            # 检查总余额是否足够
+            if spot_balance_asset + funding_balance_asset < required_amount:
+                msg = f"总资金不足警告 ({side}) | 所需 {asset_needed}: {required_amount:.4f} | 总计 (现货+理财): {spot_balance_asset + funding_balance_asset:.4f}"
+                self.logger.error(msg)
+                send_pushplus_message(msg, "总资金不足警告")
+                return False
+
+            # 计算需要赎回的金额 (增加5%缓冲)
+            redeem_amount = (required_amount - spot_balance_asset) * 1.05
+            # 确保赎回金额不超过理财账户的余额
+            actual_redeem_amount = min(redeem_amount, funding_balance_asset)
+
+            self.logger.info(f"从理财赎回 {actual_redeem_amount:.4f} {asset_needed}")
+            await self.exchange.transfer_to_spot(asset_needed, actual_redeem_amount)
+            await asyncio.sleep(5) # 等待资金到账
+
+            # 5. 再次检查余额
+            new_spot_balance = await self.exchange.fetch_balance({'type': 'spot'})
+            new_spot_balance_asset = float(new_spot_balance.get('free', {}).get(asset_needed, 0) or 0)
+            self.logger.info(f"赎回后余额检查 | 现货 {asset_needed}: {new_spot_balance_asset:.4f}")
+
+            if new_spot_balance_asset >= required_amount:
+                return True
+            else:
+                self.logger.error(f"赎回后资金仍不足 ({asset_needed})。")
+                return False
+
+        except Exception as e:
+            self.logger.error(f"检查 {side} 余额失败: {e}", exc_info=True)
+            send_pushplus_message(f"余额检查错误 ({side}): {e}", "系统错误")
+            return False
+
+
+
+    async def _execute_trade(self, side, price, amount, retry_count=None):
+        """执行交易并发送通知"""
+        try:
+            order = await self.exchange.create_order(
+                self.symbol,
+                'market',
+                side,
+                amount,
+                price
+            )
+
+            # 计算交易总额
+            total = float(amount) * float(price)
+
+            # 使用新的格式化函数发送通知
+            message = format_trade_message(
+                side=side,
+                symbol=self.symbol,
+                price=float(price),
+                amount=float(amount),
+                total=total,
+                grid_size=self.grid_size,
+                base_asset=self.base_asset,
+                quote_asset=self.quote_asset,
+                retry_count=retry_count
+            )
+
+            send_pushplus_message(message, "交易执行通知")
+
+            return order
+        except Exception as e:
+            self.logger.error(f"执行交易失败: {str(e)}")
+            raise
+
+    async def _execute_ai_trade(self, side: str, amount_pct: float, suggestion: dict):
+        """
+        执行AI建议的交易
+
+        Args:
+            side: 'buy' 或 'sell'
+            amount_pct: 资金比例百分比 (0-100)
+            suggestion: AI建议字典
+        """
+        try:
+            # 获取当前账户资产
+            total_value = await self._get_pair_specific_assets_value()
+
+            # 计算交易金额 (USDT)
+            trade_amount_usdt = total_value * (amount_pct / 100)
+
+            # 检查最小交易金额
+            if trade_amount_usdt < settings.MIN_TRADE_AMOUNT:
+                self.logger.warning(
+                    f"AI建议交易金额过小 ({trade_amount_usdt:.2f} USDT < {settings.MIN_TRADE_AMOUNT} USDT)，跳过"
+                )
+                return False
+
+            current_price = self.current_price
+            if current_price is None or current_price <= 0:
+                self.logger.error("当前价格无效，无法执行AI交易")
+                return False
+
+            normalized = self._normalize_order_amount(trade_amount_usdt / current_price, current_price)
+            if not normalized:
+                self.logger.warning("AI建议交易数量在精度调整后无效，跳过")
+                return False
+
+            amount_for_order, amount_float, actual_notional = normalized
+
+            if amount_float <= 0:
+                self.logger.warning("AI建议交易数量调整后为0，跳过")
+                return False
+
+            trade_amount_usdt = actual_notional
+
+            if trade_amount_usdt < settings.MIN_TRADE_AMOUNT:
+                self.logger.warning(
+                    f"AI建议交易金额经调整后过小 ({trade_amount_usdt:.2f} USDT < {settings.MIN_TRADE_AMOUNT} USDT)，跳过"
+                )
+                return False
+
+            self.logger.info(
+                f"执行AI建议交易 | "
+                f"方向: {side} | "
+                f"价格: {current_price:.4f} | "
+                f"数量: {amount_float:.6f} | "
+                f"金额: {trade_amount_usdt:.2f} USDT | "
+                f"置信度: {suggestion['confidence']}%"
+            )
+
+            # 使用资金锁保护余额检查和下单的原子操作，防止并发竞态条件
+            async with self._balance_lock:
+                # 余额检查
+                if side == 'buy':
+                    if not await self._ensure_sufficient_balance('buy', current_price, amount_float):
+                        self.logger.warning("AI建议买入但余额不足")
+                        return False
+                else:  # sell
+                    if not await self._ensure_sufficient_balance('sell', current_price, amount_float):
+                        self.logger.warning("AI建议卖出但余额不足")
+                        return False
+
+                # 立即执行交易（在锁保护期间，防止其他操作占用资金）
+                order = await self._execute_trade(side, current_price, amount_for_order)
+
+            # 锁释放后处理订单记录
+            if order:
+                # 修复 KeyError: 使用真实订单对象，添加 AI 相关字段
+                order_to_track = order.copy()  # 复制订单对象
+                order_to_track['type'] = 'ai_assisted'
+                order_to_track['confidence'] = suggestion['confidence']
+                order_to_track['reason'] = suggestion['reason']
+                order_to_track['risk_level'] = suggestion.get('risk_level', 'unknown')
+
+                # 记录AI交易（包含原始订单的 'id' 字段）
+                self.order_tracker.add_order(order_to_track)
+
+                # 发送AI交易通知
+                ai_message = (
+                    f"🤖 AI辅助交易执行成功\n"
+                    f"交易对: {self.symbol}\n"
+                    f"操作: {side.upper()}\n"
+                    f"价格: {current_price:.4f} {self.quote_asset}\n"
+                    f"数量: {amount_float:.6f} {self.base_asset}\n"
+                    f"金额: {trade_amount_usdt:.2f} {self.quote_asset}\n"
+                    f"置信度: {suggestion['confidence']}%\n"
+                    f"理由: {suggestion['reason']}\n"
+                    f"风险等级: {suggestion.get('risk_level', 'N/A')}"
+                )
+
+                if suggestion.get('stop_loss'):
+                    ai_message += f"\n止损价: {suggestion['stop_loss']:.4f}"
+                if suggestion.get('take_profit'):
+                    ai_message += f"\n止盈价: {suggestion['take_profit']:.4f}"
+
+                send_pushplus_message(ai_message, "AI交易通知")
+
+                self.logger.info(f"AI交易执行成功 | 订单ID: {order.get('id', 'N/A')}")
+                return True
+
+            return False
+
+        except Exception as e:
+            self.logger.error(f"AI交易执行失败: {e}", exc_info=True)
+            send_pushplus_message(
+                f"AI交易执行失败\n"
+                f"交易对: {self.symbol}\n"
+                f"操作: {side}\n"
+                f"错误: {str(e)}",
+                "AI交易错误"
+            )
+            return False
+
+    # ============================================================================
+    # 🆕 止损机制相关方法
+    # ============================================================================
+
+    async def _calculate_current_profit(self) -> float:
+        """
+        计算当前盈利（USDT）
+
+        Returns:
+            当前盈利金额（正数表示盈利，负数表示亏损）
+        """
+        try:
+            # 获取当前总资产
+            total_assets = await self._get_pair_specific_assets_value()
+
+            # 如果设置了初始本金，用总资产减去初始本金
+            if settings.INITIAL_PRINCIPAL and settings.INITIAL_PRINCIPAL > 0:
+                profit = total_assets - settings.INITIAL_PRINCIPAL
+                self.logger.debug(
+                    f"盈利计算（基于初始本金） | "
+                    f"总资产: {total_assets:.2f} | "
+                    f"初始本金: {settings.INITIAL_PRINCIPAL:.2f} | "
+                    f"盈亏: {profit:+.2f}"
+                )
+            else:
+                # 如果没设置初始本金，使用交易历史计算累计盈利
+                profit = sum(t.get('profit', 0) for t in self.order_tracker.trade_history)
+                self.logger.debug(
+                    f"盈利计算（基于交易历史） | "
+                    f"累计盈利: {profit:+.2f}"
+                )
+
+            return profit
+
+        except Exception as e:
+            self.logger.error(f"计算盈利失败: {e}", exc_info=True)
+            return 0.0
+
+    async def _check_stop_loss(self) -> tuple[bool, str]:
+        """
+        检查是否需要触发止损
+
+        Returns:
+            (是否触发, 触发原因)
+        """
+        # 如果未启用止损，直接返回
+        if not settings.ENABLE_STOP_LOSS:
+            return False, ""
+
+        # 如果已经触发过止损，不再检查
+        if self.stop_loss_triggered:
+            return False, "已触发过止损"
+
+        current_price = self.current_price
+
+        # ━━━━━━━━━━━━━━━━━━━━━━━━━━━━━━━━━━━━━━━━━━━━━━━━
+        # 1. 价格止损检查
+        # ━━━━━━━━━━━━━━━━━━━━━━━━━━━━━━━━━━━━━━━━━━━━━━━━
+        if settings.STOP_LOSS_PERCENTAGE > 0:
+            # 计算止损价格
+            stop_loss_price = self.base_price * (1 - settings.STOP_LOSS_PERCENTAGE / 100)
+
+            # 缓存止损价格，避免重复计算
+            self.stop_loss_price = stop_loss_price
+
+            # 当前价格跌破止损价
+            if current_price <= stop_loss_price:
+                drop_percentage = (self.base_price - current_price) / self.base_price * 100
+                reason = (
+                    f"价格止损触发 | "
+                    f"当前价: {current_price:.2f} | "
+                    f"止损价: {stop_loss_price:.2f} | "
+                    f"基准价: {self.base_price:.2f} | "
+                    f"跌幅: -{drop_percentage:.2f}%"
+                )
+                self.logger.warning(reason)
+                return True, reason
+
+        # ━━━━━━━━━━━━━━━━━━━━━━━━━━━━━━━━━━━━━━━━━━━━━━━━
+        # 2. 回撤止损检查（止盈）
+        # ━━━━━━━━━━━━━━━━━━━━━━━━━━━━━━━━━━━━━━━━━━━━━━━━
+        if settings.TAKE_PROFIT_DRAWDOWN > 0:
+            # 计算当前盈利
+            current_profit = await self._calculate_current_profit()
+
+            # 更新历史最高盈利
+            if current_profit > self.max_profit:
+                old_max = self.max_profit
+                self.max_profit = current_profit
+                self.logger.info(
+                    f"更新最高盈利 | "
+                    f"{old_max:.2f} → {self.max_profit:.2f} USDT"
+                )
+
+            # 只有在有盈利的情况下才检查回撤
+            if self.max_profit > 0:
+                # 计算回撤比例
+                drawdown = (self.max_profit - current_profit) / self.max_profit
+
+                # 回撤超过阈值
+                if drawdown >= settings.TAKE_PROFIT_DRAWDOWN / 100:
+                    reason = (
+                        f"回撤止盈触发 | "
+                        f"最高盈利: {self.max_profit:.2f} | "
+                        f"当前盈利: {current_profit:.2f} | "
+                        f"回撤: {drawdown*100:.1f}% "
+                        f"(阈值: {settings.TAKE_PROFIT_DRAWDOWN}%)"
+                    )
+                    self.logger.warning(reason)
+                    return True, reason
+
+        # 未触发任何止损条件
+        return False, ""
+
+    async def _emergency_liquidate(self, reason: str):
+        """
+        紧急平仓 - 快速清空所有持仓
+
+        Args:
+            reason: 触发止损的原因
+        """
+        self.logger.critical(f"🚨 触发止损: {reason}")
+        self.stop_loss_triggered = True
+
+        try:
+            # ━━━━━━━━━━━━━━━━━━━━━━━━━━━━━━━━━━━━━━━━━━━━━━━━
+            # 步骤1: 取消所有挂单
+            # ━━━━━━━━━━━━━━━━━━━━━━━━━━━━━━━━━━━━━━━━━━━━━━━━
+            self.logger.info("开始取消所有挂单...")
+            open_orders = await self.exchange.fetch_open_orders(self.symbol)
+
+            for order in open_orders:
+                try:
+                    await self.exchange.cancel_order(order['id'], self.symbol)
+                    self.logger.info(f"已取消订单: {order['id']}")
+                except Exception as e:
+                    self.logger.error(f"取消订单失败: {e}")
+
+            # ━━━━━━━━━━━━━━━━━━━━━━━━━━━━━━━━━━━━━━━━━━━━━━━━
+            # 步骤2: 市价单卖出所有基础资产
+            # ━━━━━━━━━━━━━━━━━━━━━━━━━━━━━━━━━━━━━━━━━━━━━━━━
+            balance = await self.exchange.fetch_balance({'type': 'spot'})
+            base_balance = float(balance['free'].get(self.base_asset, 0))
+
+            if base_balance > 0:
+                # 调整精度
+                base_balance = self._adjust_amount_precision(base_balance)
+
+                # 检查是否大于最小交易量
+                min_amount = settings.MIN_AMOUNT_LIMIT
+                if base_balance < min_amount:
+                    self.logger.warning(
+                        f"基础资产余额 ({base_balance}) 低于最小交易量 ({min_amount})，跳过市价单卖出"
+                    )
+                else:
+                    self.logger.info(f"市价卖出 {base_balance} {self.base_asset}")
+
+                    # 市价单卖出（最多重试5次）
+                    max_retries = 5
+                    for attempt in range(max_retries):
+                        try:
+                            order = await self.exchange.create_order(
+                                self.symbol,
+                                'market',
+                                'sell',
+                                base_balance
+                            )
+
+                            self.logger.info(f"止损卖单已成交: {order}")
+                            break  # 成功后退出重试循环
+
+                        except Exception as e:
+                            if attempt < max_retries - 1:
+                                self.logger.warning(
+                                    f"市价单卖出失败（第{attempt+1}次），2秒后重试: {e}"
+                                )
+                                await asyncio.sleep(2)
+                            else:
+                                self.logger.error(f"市价单卖出失败（已重试{max_retries}次）: {e}")
+                                raise
+
+            else:
+                self.logger.info(f"没有可卖出的 {self.base_asset}，跳过")
+
+            # ━━━━━━━━━━━━━━━━━━━━━━━━━━━━━━━━━━━━━━━━━━━━━━━━
+            # 步骤3: 转移资金到理财（如果启用）
+            # ━━━━━━━━━━━━━━━━━━━━━━━━━━━━━━━━━━━━━━━━━━━━━━━━
+            if settings.ENABLE_SAVINGS_FUNCTION:
+                self.logger.info("等待2秒，确保订单结算...")
+                await asyncio.sleep(2)
+
+                self.logger.info("转移多余资金到理财...")
+                await self._transfer_excess_funds()
+
+            # ━━━━━━━━━━━━━━━━━━━━━━━━━━━━━━━━━━━━━━━━━━━━━━━━
+            # 步骤4: 发送告警通知
+            # ━━━━━━━━━━━━━━━━━━━━━━━━━━━━━━━━━━━━━━━━━━━━━━━━
+            alert_msg = f"""
+🚨 止损告警 🚨
+━━━━━━━━━━━━━━━━━━━━
+交易对: {self.symbol}
+触发原因: {reason}
+当前价格: {self.current_price:.2f} {self.quote_asset}
+基准价格: {self.base_price:.2f} {self.quote_asset}
+已卖出: {base_balance:.4f} {self.base_asset}
+━━━━━━━━━━━━━━━━━━━━
+系统已停止该交易对的交易
+请注意风险，及时复盘
+"""
+            send_pushplus_message(alert_msg, "🚨 止损告警")
+
+            # ━━━━━━━━━━━━━━━━━━━━━━━━━━━━━━━━━━━━━━━━━━━━━━━━
+            # 步骤5: 保存状态
+            # ━━━━━━━━━━━━━━━━━━━━━━━━━━━━━━━━━━━━━━━━━━━━━━━━
+            self._save_state()
+
+            self.logger.critical(f"🚨 止损完成，{self.symbol} 交易已停止")
+
+        except Exception as e:
+            self.logger.error(f"紧急平仓失败: {e}", exc_info=True)
+
+            # 发送紧急告警
+            send_pushplus_message(
+                f"🆘 紧急告警\n"
+                f"交易对: {self.symbol}\n"
+                f"紧急平仓失败: {e}\n"
+                f"━━━━━━━━━━━━━━━━━━━━\n"
+                f"请立即人工介入！",
+                "🆘 紧急告警"
+            )
+            raise
+
+